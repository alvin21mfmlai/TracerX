--- conflicted
+++ resolved
@@ -112,11 +112,7 @@
     ///
     /// \return Vector of ref<Expr>
     virtual std::vector< ref<Expr> > getUnsatCore();
-<<<<<<< HEAD
-};
-=======
   };
->>>>>>> 5d84e634
 
 }
 
