//===-- SolverTest.cpp ----------------------------------------------------===//
//
//                     The KLEE Symbolic Virtual Machine
//
// This file is distributed under the University of Illinois Open Source
// License. See LICENSE.TXT for details.
//
//===----------------------------------------------------------------------===//

#include <iostream>
#include "gtest/gtest.h"

#include "klee/CommandLine.h"
#include "klee/Constraints.h"
#include "klee/Expr.h"
#include "klee/Solver.h"
#include "klee/util/ArrayCache.h"
#include "llvm/ADT/StringExtras.h"

using namespace klee;

namespace {

const int g_constants[] = { -1, 1, 4, 17, 0 };
const Expr::Width g_types[] = { Expr::Bool,
				Expr::Int8,
				Expr::Int16,
				Expr::Int32,
				Expr::Int64 };

ref<Expr> getConstant(int value, Expr::Width width) {
  int64_t ext = value;
  uint64_t trunc = ext & (((uint64_t) -1LL) >> (64 - width));
  return ConstantExpr::create(trunc, width);
}

// We have to have the cache globally scopped (and not in ``testOperation``)
// because the Solver (i.e. in STP's case the STPBuilder) holds on to pointers
// to allocated Arrays.
ArrayCache ac;

template<class T>
void testOperation(Solver &solver,
                   int value,
                   Expr::Width operandWidth,
                   Expr::Width resultWidth) {
  std::vector<Expr::CreateArg> symbolicArgs;
  
  for (unsigned i = 0; i < T::numKids; i++) {
    if (!T::isValidKidWidth(i, operandWidth))
      return;

    unsigned size = Expr::getMinBytesForWidth(operandWidth);
    static uint64_t id = 0;
    const Array *array = ac.CreateArray("arr" + llvm::utostr(++id), size);
    symbolicArgs.push_back(Expr::CreateArg(Expr::createTempRead(array, 
                                                                operandWidth)));
  }
  
  if (T::needsResultType())
    symbolicArgs.push_back(Expr::CreateArg(resultWidth));
  
  ref<Expr> fullySymbolicExpr = Expr::createFromKind(T::kind, symbolicArgs);

  // For each kid, replace the kid with a constant value and verify
  // that the fully symbolic expression is equivalent to it when the
  // replaced value is appropriated constrained.
  for (unsigned kid = 0; kid < T::numKids; kid++) {
    std::vector<Expr::CreateArg> partiallyConstantArgs(symbolicArgs);
    partiallyConstantArgs[kid] = getConstant(value, operandWidth);

    ref<Expr> expr = 
      NotOptimizedExpr::create(EqExpr::create(partiallyConstantArgs[kid].expr,
                                              symbolicArgs[kid].expr));
    
    ref<Expr> partiallyConstantExpr =
      Expr::createFromKind(T::kind, partiallyConstantArgs);
    
    ref<Expr> queryExpr = EqExpr::create(fullySymbolicExpr, 
                                         partiallyConstantExpr);
    
    ConstraintManager constraints;
    constraints.addConstraint(expr);
    bool res;
    bool success = solver.mustBeTrue(Query(constraints, queryExpr), res);
    EXPECT_EQ(true, success) << "Constraint solving failed";

    if (success) {
      EXPECT_EQ(true, res) << "Evaluation failed!\n" 
                           << "query " << queryExpr 
                           << " with " << expr;
    }
  }
}

template<class T>
void testOpcode(Solver &solver, bool tryBool = true, bool tryZero = true, 
                unsigned maxWidth = 64) {
  for (unsigned j=0; j<sizeof(g_types)/sizeof(g_types[0]); j++) {
    Expr::Width type = g_types[j]; 

    if (type > maxWidth) continue;

    for (unsigned i=0; i<sizeof(g_constants)/sizeof(g_constants[0]); i++) {
      int value = g_constants[i];
      if (!tryZero && !value) continue;
      if (type == Expr::Bool && !tryBool) continue;

      if (!T::needsResultType()) {
        testOperation<T>(solver, value, type, type);
        continue;
      }

      for (unsigned k=0; k<sizeof(g_types)/sizeof(g_types[0]); k++) {
        Expr::Width resultType = g_types[k];
          
        // nasty hack to give only Trunc/ZExt/SExt the right types
        if (T::kind == Expr::SExt || T::kind == Expr::ZExt) {
          if (Expr::getMinBytesForWidth(type) >= 
              Expr::getMinBytesForWidth(resultType)) 
            continue;
        }
            
        testOperation<T>(solver, value, type, resultType);
      }
    }
  }
}

TEST(SolverTest, Evaluation) {
<<<<<<< HEAD
#ifdef SUPPORT_Z3
  Z3Solver *stpSolver = new Z3Solver(true);
#else
  STPSolver *stpSolver = new STPSolver(true);
#endif
  Solver *solver = stpSolver;
=======
  Solver *solver = klee::createCoreSolver(CoreSolverToUse);
>>>>>>> 43d51455

  solver = createCexCachingSolver(solver);
  solver = createCachingSolver(solver);
  solver = createIndependentSolver(solver);

  testOpcode<SelectExpr>(*solver);
  testOpcode<ZExtExpr>(*solver);
  testOpcode<SExtExpr>(*solver);
  
  testOpcode<AddExpr>(*solver);
  testOpcode<SubExpr>(*solver);
  testOpcode<MulExpr>(*solver, false, true, 8);
  testOpcode<SDivExpr>(*solver, false, false, 8);
  testOpcode<UDivExpr>(*solver, false, false, 8);
  testOpcode<SRemExpr>(*solver, false, false, 8);
  testOpcode<URemExpr>(*solver, false, false, 8);
  testOpcode<ShlExpr>(*solver, false);
  testOpcode<LShrExpr>(*solver, false);
  testOpcode<AShrExpr>(*solver, false);
  testOpcode<AndExpr>(*solver);
  testOpcode<OrExpr>(*solver);
  testOpcode<XorExpr>(*solver);

  testOpcode<EqExpr>(*solver);
  testOpcode<NeExpr>(*solver);
  testOpcode<UltExpr>(*solver);
  testOpcode<UleExpr>(*solver);
  testOpcode<UgtExpr>(*solver);
  testOpcode<UgeExpr>(*solver);
  testOpcode<SltExpr>(*solver);
  testOpcode<SleExpr>(*solver);
  testOpcode<SgtExpr>(*solver);
  testOpcode<SgeExpr>(*solver);

  delete solver;
}

}<|MERGE_RESOLUTION|>--- conflicted
+++ resolved
@@ -128,16 +128,7 @@
 }
 
 TEST(SolverTest, Evaluation) {
-<<<<<<< HEAD
-#ifdef SUPPORT_Z3
-  Z3Solver *stpSolver = new Z3Solver(true);
-#else
-  STPSolver *stpSolver = new STPSolver(true);
-#endif
-  Solver *solver = stpSolver;
-=======
   Solver *solver = klee::createCoreSolver(CoreSolverToUse);
->>>>>>> 43d51455
 
   solver = createCexCachingSolver(solver);
   solver = createCachingSolver(solver);
