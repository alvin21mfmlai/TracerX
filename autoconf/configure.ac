dnl **************************************************************************
dnl * Initialize
dnl **************************************************************************
AC_INIT([[KLEE]],[[1.1.0]],[[klee-dev@imperial.ac.uk]],[[klee-]],[[https://klee.github.io]])

dnl Identify where LLVM source tree is (this is patched by
dnl AutoRegen.sh)
LLVM_SRC_ROOT=XXX

dnl Tell autoconf that the auxilliary files are actually located in
dnl the LLVM autoconf directory, not here.
AC_CONFIG_AUX_DIR($LLVM_SRC_ROOT/autoconf)

dnl Tell autoconf that this is an LLVM project being configured
dnl This provides the --with-llvmsrc and --with-llvmobj options
LLVM_CONFIG_PROJECT("","")

dnl Verify that the source directory is valid
AC_CONFIG_SRCDIR(["Makefile.config.in"])

dnl Configure a common Makefile
AC_CONFIG_FILES(Makefile.config)

dnl Configure Doxygen file
AC_CONFIG_FILES([docs/doxygen.cfg])

dnl Configure project makefiles
dnl List every Makefile that exists within your source tree
AC_CONFIG_HEADERS([include/klee/Config/config.h])

AH_TOP([#ifndef KLEE_CONFIG_CONFIG_H
#define KLEE_CONFIG_CONFIG_H])
AH_BOTTOM([#endif])

dnl We need to check for the compiler up here to avoid anything else
dnl starting with a different one.
AC_PROG_CC(gcc clang)
AC_PROG_CXX(g++ clang++ )
AC_LANG([C++])
AC_SUBST(KLEE_HOST_C_COMPILER,$CC)
AC_SUBST(KLEE_HOST_CXX_COMPILER,$CXX)

dnl **************************************************************************
dnl Find the host

AC_CANONICAL_TARGET

dnl Determine the platform type and cache its value. This helps us configure
dnl the System library to the correct build platform.
AC_CACHE_CHECK([type of operating system we're going to host on],
               [klee_cv_os_type],
[case $host in
  *-*-linux*)
    host_supports_posix_runtime=yes ;;
  *)
    host_supports_posix_runtime=no ;;
esac])

dnl **************************************************************************
dnl Verify that we can find llvm

dnl --with-llvm is a shortcut for setting srcdir and objdir.
AC_ARG_WITH(llvm,
  AS_HELP_STRING([--with-llvm],
    [Location of LLVM Source and Object code]),,)

AC_MSG_CHECKING([llvm source dir])

if test X${with_llvm} != X; then
    dnl Verify that --with-llvm{src,obj} were not given.
    if test X${with_llvmsrc} != X; then
       AC_MSG_ERROR([--with-llvmsrc cannot be specified when using --with-llvm])
    fi   
    if test X${with_llvmobj} != X; then
       AC_MSG_ERROR([--with-llvmobj cannot be specified when using --with-llvm])
    fi   
    with_llvmsrc=$with_llvm
    with_llvmobj=$with_llvm
fi

dnl If one of with_llvmsrc or with_llvmobj was given, we must have both.
if (test X${with_llvmsrc} != X || test X${with_llvmobj} != X); then
    dnl Verify that with_llvmobj was given as well.
    if test X${with_llvmsrc} = X; then
       AC_MSG_ERROR([--with-llvmsrc must be specified when using --with-llvmobj])
    fi      
    if test X${with_llvmobj} = X; then
       AC_MSG_ERROR([--with-llvmobj must be specified when using --with-llvmsrc])
    fi      
else
    dnl Otherwise try and use llvm-config to find.
    llvm_version=`llvm-config --version`
    if test X${llvm_version} = X; then
       AC_MSG_ERROR([unable to find llvm, use --with-llvmsrc and --with-llvmobj])
    fi
    
    with_llvmsrc=`llvm-config --src-root`
    with_llvmobj=`llvm-config --obj-root`
fi

dnl Try to validate directories.
if test ! -f ${with_llvmsrc}/Makefile.rules; then
   AC_MSG_ERROR([invalid llvmsrc directory: ${with_llvmsrc}])
fi
if test ! -f ${with_llvmobj}/Makefile.config; then
   AC_MSG_ERROR([invalid llvmobj directory: ${with_llvmobj}])
fi

dnl Make the paths absolute.
llvm_src=`cd $with_llvmsrc 2> /dev/null; pwd`
llvm_obj=`cd $with_llvmobj 2> /dev/null; pwd`
   
AC_MSG_RESULT([$llvm_src])

dnl Report obj dir as well.
AC_MSG_CHECKING([llvm obj dir])
AC_MSG_RESULT([$llvm_obj])

AC_SUBST(LLVM_SRC,$llvm_src)
AC_SUBST(LLVM_OBJ,$llvm_obj)

dnl Determine LLVM version.
AC_MSG_CHECKING([llvm package version])
llvm_package_version=`grep PACKAGE_VERSION= $with_llvmsrc/configure | cut -d\' -f 2`
AC_MSG_RESULT([$llvm_package_version])

llvm_version_split=`python -c "import re; print('\t'.join(map(str, re.match('([[0-9]]+)[.]([[0-9]]+)(svn)?', \"$llvm_package_version\").groups())))"`

AC_MSG_CHECKING([llvm version major])
llvm_version_major=`echo "$llvm_version_split" | cut -f 1`
AC_MSG_RESULT([$llvm_version_major])

AC_MSG_CHECKING([llvm version minor])
llvm_version_minor=`echo "$llvm_version_split" | cut -f 2`
AC_MSG_RESULT([$llvm_version_minor])

AC_MSG_CHECKING([llvm is release version])
llvm_version_svn=`echo "$llvm_version_split" | cut -f 3`
if test "$llvm_version_svn" == "svn"; then
  llvm_is_release=0
else
  llvm_is_release=1
fi
AC_MSG_RESULT([$llvm_is_release])

AC_DEFINE_UNQUOTED(LLVM_VERSION_MAJOR, $llvm_version_major, [LLVM major version number])
AC_SUBST(LLVM_VERSION_MAJOR,$llvm_version_major)
AC_DEFINE_UNQUOTED(LLVM_VERSION_MINOR, $llvm_version_minor, [LLVM minor version number])
AC_SUBST(LLVM_VERSION_MINOR,$llvm_version_minor)
AC_DEFINE_UNQUOTED(LLVM_IS_RELEASE, $llvm_is_release, [LLVM version is release (instead of development)])
AC_SUBST(LLVM_IS_RELEASE,$llvm_is_release)

dnl LLVM <= 2.6 requires RTTI.
if test $llvm_version_major -eq 2 -a $llvm_version_minor -le 6 ; then
  requires_rtti=1
else
  requires_rtti=0
fi
AC_SUBST(REQUIRES_RTTI,$requires_rtti)

dnl Provide option to use C++11
AC_ARG_ENABLE([cxx11],[  --enable-cxx11          Build using C++11], [klee_use_cxx11=1], [klee_use_cxx11=0])

dnl LLVM >= 3.5 requires C++11
AC_MSG_CHECKING([if LLVM needs C++11])
if test '(' $llvm_version_major -eq 3 -a $llvm_version_minor -ge 5 ')' -o '(' $llvm_version_major -gt 3 ')' ; then
  klee_use_cxx11=1
  AC_MSG_RESULT([yes])
else
  AC_MSG_RESULT([no])
fi

dnl Check if the compiler supports C++11 (this check is taken from LLVM's configure.ac).
if test X${klee_use_cxx11} = X1; then
  klee_old_cxxflags="$CXXFLAGS"
  CXXFLAGS="$CXXFLAGS -std=c++11"
  AC_LINK_IFELSE([AC_LANG_SOURCE([[
#include <atomic>
std::atomic<float> x(0.0f);
int main() { return (float)x; }
]])],
            [AC_MSG_RESULT([yes])],
            [AC_MSG_RESULT([no])
             AC_MSG_ERROR([C++11 not supported])])
  CXXFLAGS="$klee_old_cxxflags"
fi

AC_SUBST(KLEE_USE_CXX11,$klee_use_cxx11)


AC_ARG_WITH(llvm-build-mode,
  AS_HELP_STRING([--with-llvm-build-mode],
    [LLVM build mode (e.g. Debug or Release, default autodetect)]),,[with_llvm_build_mode=check])

AC_MSG_CHECKING([llvm build mode])

if test X${with_llvm_build_mode} = Xcheck ; then
  llvm_configs="`ls -1 $llvm_obj/*/bin/llvm-config 2>/dev/null | head -n 1`"
  if test -x "$llvm_configs" ; then
    llvm_build_mode="`$llvm_configs --build-mode`"
  else
    AC_MSG_ERROR([Could not autodetect build mode])
  fi
else
  llvm_configs="`echo $llvm_obj/*/bin/llvm-config`"
  if test -x "$llvm_obj/$with_llvm_build_mode/bin/llvm-config" ; then
    llvm_build_mode=$with_llvm_build_mode
  else
    AC_MSG_ERROR([Invalid build mode: $llvm_build_mode])
  fi
fi

AC_MSG_RESULT([$llvm_build_mode])
AC_SUBST(LLVM_BUILD_MODE,$llvm_build_mode)

dnl Check if we are building against a +Asserts LLVM, and enable the DEBUG_*
dnl macros if so (they use symbols only available in +Asserts builds).
AC_MSG_CHECKING([llvm has asserts enabled])
if test `expr "$llvm_build_mode" : ".*Asserts.*"` -ne 0; then
   llvm_has_asserts_enabled=1
   AC_DEFINE_UNQUOTED(ENABLE_KLEE_DEBUG, 1, [Enable KLEE DEBUG checks])
else
   llvm_has_asserts_enabled=0
fi
AC_MSG_RESULT([$llvm_has_asserts_enabled])

dnl **************************************************************************
dnl Detect a LLVM Bitcode compiler for building KLEE runtime library

dnl Check for clang built with llvm build
AC_MSG_CHECKING([LLVM Bitcode compiler])
klee_llvm_bc_c_compiler=""
klee_llvm_bc_cxx_compiler=""

AC_ARG_WITH([llvmcc],
            AS_HELP_STRING([--with-llvmcc],
                           [Set the path to the C LLVM bitcode compiler to use (Default: auto-detect). If set, --with-llvmcxx= must be set too.]
                          ),
            [],
            [with_llvmcc=none]
           )

AC_ARG_WITH([llvmcxx],
            AS_HELP_STRING([--with-llvmcxx],
                           [Set the path to the C++ LLVM bitcode compiler to use (Default: auto-detect). If set, --with-llvmcc= must be set too.]
                          ),
            [],
            [with_llvmcxx=none]
           )
if test \( "X$with_llvmcc" != Xnone -a "X$with_llvmcxx" = Xnone \) -o \( "X$with_llvmcxx" != Xnone -a "X$with_llvmcc" = Xnone \) ; then
    AC_MSG_ERROR([You must set both --with-llvmcc= and --with-llvmcxx= or set neither])
fi

if test X$with_llvmcc = Xnone ; then
    dnl Try to automatically find compiler
    
    dnl Try Clang inside the LLVM build
    if test -x "$llvm_obj/$llvm_build_mode/bin/clang" ; then
        AC_MSG_RESULT([Found clang in LLVM Build])
        klee_llvm_bc_c_compiler="$llvm_obj/$llvm_build_mode/bin/clang"

        if test -x "$llvm_obj/$llvm_build_mode/bin/clang++" ; then
            klee_llvm_bc_cxx_compiler="$llvm_obj/$llvm_build_mode/bin/clang++"
        else
            AC_MSG_ERROR([Found clang but could not find clang++])
        fi
    fi

    dnl Try llvm-gcc in PATH
    if test "X${klee_llvm_bc_c_compiler}" = X ; then
        AC_MSG_RESULT([]) # Force a new line
        AC_CHECK_PROG(llvm_gcc,llvm-gcc,FOUND,NOT_FOUND)
        if test ${llvm_gcc} = FOUND ; then
            klee_llvm_bc_c_compiler=`which llvm-gcc`

            AC_CHECK_PROG(llvm_gxx,llvm-g++,FOUND,NOT_FOUND)
            if test ${llvm_gxx} = FOUND; then
                klee_llvm_bc_cxx_compiler=`which llvm-g++`
            else
                AC_MSG_ERROR([Found llvm-gcc but could not find llvm-g++ in PATH])
            fi
        fi

    fi

    dnl Try clang in PATH
    if test "X${klee_llvm_bc_c_compiler}" = X ; then
        AC_MSG_RESULT([]) # Force a new line
        AC_CHECK_PROG(clang,clang,FOUND,NOT_FOUND)
        if test ${clang} = FOUND ; then
            klee_llvm_bc_c_compiler=`which clang`

            AC_CHECK_PROG(clang_cxx,clang++,FOUND,NOT_FOUND)
            if test ${clang_cxx} = FOUND; then
                klee_llvm_bc_cxx_compiler=`which clang++`
            else
                AC_MSG_ERROR([Found clang but could not find clang++ in PATH])
            fi
        fi

    fi

    if test X"${klee_llvm_bc_c_compiler}" = X ; then
        AC_MSG_ERROR([Could not find a C LLVM Bitcode compiler. Did you try building Clang in the LLVM Build directory or putting llvm-gcc or clang in your path?])
    fi

    if test X"${klee_llvm_bc_cxx_compiler}" = X ; then
        AC_MSG_ERROR([Could not find a C++ LLVM Bitcode compiler. Did you try building Clang in the LLVM Build directory or putting llvm-gcc or clang in your path?])
    fi

else
    dnl Use user supplied values
    klee_llvm_bc_c_compiler="$with_llvmcc"
    klee_llvm_bc_cxx_compiler="$with_llvmcxx"

    if test \! -x "${klee_llvm_bc_c_compiler}"; then
        AC_MSG_ERROR([--with-llvmcc= supplied compiler does not exist])
    fi

    if test \! -x "${klee_llvm_bc_cxx_compiler}"; then
        AC_MSG_ERROR([--with-llvmcxx= supplied compiler does not exist])
    fi
    AC_MSG_RESULT([Using user supplied LLVM bitcode compilers.])
fi

dnl Tell the user what we are going to try and use
AC_MSG_RESULT([Using C llvm compiler : $klee_llvm_bc_c_compiler])
AC_MSG_RESULT([Using C++ llvm compiler : $klee_llvm_bc_cxx_compiler])

dnl Test that the bitcode compiler works

dnl Function for checking bitcode compiler works
dnl $1 : compiler to invoke
dnl $2 : source code extension (e.g. cpp or c)
dnl $3 : Compiler string (e.g. CXX or C)
function klee_check_bc()
{
    AC_MSG_CHECKING([${3} LLVM Bitcode compiler works])
    dnl FIXME: write to tmp directory instead of binary build dir
    klee_bc_test_file="./.klee_llvm_bitcode_test.${2}"

    echo "int main() { return 0;}" > "${klee_bc_test_file}"
    "${1}" -emit-llvm -c "${klee_bc_test_file}" -o "${klee_bc_test_file}.bc"
    if test $? -ne 0 ; then
        AC_MSG_ERROR([Failed running ${3} LLVM Bitcode compiler])
    fi

    if test \! -e "${klee_bc_test_file}.bc"; then
        AC_MSG_ERROR([ ${3} LLVM Bitcode compiler did not produce any output])
    fi

    dnl Convert bitcode to human readable form as a hacky check
    dnl that the version of LLVM we are configuring with can
    dnl parse the LLVM bitcode produced by the detected compiler
    if test -x "$llvm_obj/$llvm_build_mode/bin/llvm-dis" ; then
        "$llvm_obj/$llvm_build_mode/bin/llvm-dis" -o "${klee_bc_test_file}.ll" "${klee_bc_test_file}.bc"

        if test $? -ne 0; then
            AC_MSG_ERROR([Failed converting LLVM Bitcode to LLVM assembly. Maybe your LLVM versions do not match?])
        fi

        if test -e "${klee_bc_test_file}.ll" ; then
            AC_MSG_RESULT([Success])
            rm "${klee_bc_test_file}" "${klee_bc_test_file}.bc" "${klee_bc_test_file}.ll"
        else
            rm "${klee_bc_test_file}" "${klee_bc_test_file}.bc" "${klee_bc_test_file}.ll"
            AC_MSG_ERROR([Failed converting LLVM Bitcode to LLVM assembly. Maybe your LLVM versions do not match?])
        fi
        
    else
        rm "${klee_bc_test_file}" "${klee_bc_test_file}.bc"
        AC_MSG_ERROR([Could not find llvm-dis])
    fi
}

dnl Invoke previously defined function to check the LLVM bitcode compilers
klee_check_bc "${klee_llvm_bc_c_compiler}" "c" "C"
klee_check_bc "${klee_llvm_bc_cxx_compiler}" "cpp" "CXX"

dnl Set variable for Makefile.config
AC_SUBST(KLEE_BITCODE_C_COMPILER,$klee_llvm_bc_c_compiler)
AC_SUBST(KLEE_BITCODE_CXX_COMPILER,$klee_llvm_bc_cxx_compiler)

dnl **************************************************************************
dnl User option to enable uClibc support.

AC_ARG_WITH(uclibc,
  AS_HELP_STRING([--with-uclibc],
                 [Enable use of the klee uclibc at the given path (klee-uclibc root directory or libc.a file]),,)

dnl Validate uclibc if given.

AC_MSG_CHECKING([uclibc])
if (test X${with_uclibc} != X); then
   if test  -d ${with_uclibc}; then
      dnl Support the legacy way of configuring with 
      dnl klee-uclibc, i.e. the root klee-uclibc
      dnl directory is passed as an argument.

      dnl Make the path absolute
      with_uclibc=`cd $with_uclibc 2> /dev/null; pwd`

      dnl create path to libc file
      KLEE_UCLIBC_BCA="${with_uclibc}/lib/libc.a"

      if test ! -e "${KLEE_UCLIBC_BCA}"; then
      AC_MSG_ERROR([Could not find file ${KLEE_UCLIBC_BCA}])
      fi
   elif test -f ${with_uclibc}; then
      dnl Support the new way of configuring klee-uclibc
      dnl i.e. the built bitcode archive is passed as the
      dnl argument.

      dnl Get absolute path to file
      _kud=`dirname ${with_uclibc}`
      _kud=`cd ${_kud}; pwd 2> /dev/null`
      _kuf=`basename ${with_uclibc}`

      KLEE_UCLIBC_BCA="${_kud}/${_kuf}" 
   else
      AC_MSG_ERROR([Could not detect klee-uclibc])
   fi

   dnl FIXME: Validate the libc.a file

   AC_MSG_RESULT([$KLEE_UCLIBC_BCA])
   AC_SUBST(ENABLE_UCLIBC,[[1]])
   AC_SUBST(KLEE_UCLIBC_BCA)
   AC_DEFINE(SUPPORT_KLEE_UCLIBC, [[1]], [klee-uclibc is supported])
else
   AC_MSG_RESULT([no])
   AC_SUBST(ENABLE_UCLIBC,[[0]])
fi


dnl **************************************************************************
dnl User option to enable the POSIX runtime

AC_ARG_ENABLE(posix-runtime,
              AS_HELP_STRING([--enable-posix-runtime],
                             [Enable the POSIX runtime]),
                             ,enableval=default)

AC_MSG_CHECKING([POSIX runtime])
if test ${enableval} = "default" ; then
  if test X${with_uclibc} != X; then
    enableval=$host_supports_posix_runtime
    if test ${enableval} = "yes"; then
      AC_MSG_RESULT([default (enabled)])
    else
      AC_MSG_RESULT([default (disabled, unsupported target)])
    fi
  else
    enableval="no"
    AC_MSG_RESULT([default (disabled, no uclibc)])
  fi
else
  if test ${enableval} = "yes" ; then
    AC_MSG_RESULT([yes])
  else
    AC_MSG_RESULT([no])
  fi
fi

if test ${enableval} = "yes" ; then
  AC_SUBST(ENABLE_POSIX_RUNTIME,[[1]])
else
  AC_SUBST(ENABLE_POSIX_RUNTIME,[[0]])
fi

dnl **************************************************************************
dnl User option to select runtime version

AC_ARG_WITH(runtime,
  AS_HELP_STRING([--with-runtime],
    [Select build configuration for runtime libraries (default [Release+Asserts])]),,
    withval=default)
if test X"${withval}" = Xdefault; then
   with_runtime=Release+Asserts
fi

AC_MSG_CHECKING([runtime configuration])
if test X${with_runtime} = XRelease; then
    AC_MSG_RESULT([Release])
    AC_SUBST(RUNTIME_ENABLE_OPTIMIZED,[[1]])
    AC_SUBST(RUNTIME_DISABLE_ASSERTIONS,[[1]])
    AC_SUBST(RUNTIME_DEBUG_SYMBOLS,[[]])
elif test X${with_runtime} = XRelease+Asserts; then
    AC_MSG_RESULT([Release+Asserts])
    AC_SUBST(RUNTIME_ENABLE_OPTIMIZED,[[1]])
    AC_SUBST(RUNTIME_DISABLE_ASSERTIONS,[[0]])
    AC_SUBST(RUNTIME_DEBUG_SYMBOLS,[[]])
elif test X${with_runtime} = XDebug; then
   AC_MSG_RESULT([Debug])
   AC_SUBST(RUNTIME_ENABLE_OPTIMIZED,[[0]])
   AC_SUBST(RUNTIME_DISABLE_ASSERTIONS,[[1]])
   AC_SUBST(RUNTIME_DEBUG_SYMBOLS,[[1]])
elif test X${with_runtime} = XDebug+Asserts; then
   AC_MSG_RESULT([Debug+Asserts])
   AC_SUBST(RUNTIME_ENABLE_OPTIMIZED,[[0]])
   AC_SUBST(RUNTIME_DISABLE_ASSERTIONS,[[0]])
   AC_SUBST(RUNTIME_DEBUG_SYMBOLS,[[1]])
else
   AC_MSG_ERROR([invalid configuration: ${with_runtime}])
fi

AC_DEFINE_UNQUOTED(RUNTIME_CONFIGURATION, "$with_runtime", [Configuration for runtime libraries])
AC_SUBST(RUNTIME_CONFIGURATION)

dnl **************************************************************************
dnl See if we should support __ctype_b_loc externals.

dnl FIXME: Do the proper test if we continue to need this.
case $host in
  *-*-linux*)
    AC_DEFINE_UNQUOTED(HAVE_CTYPE_EXTERNALS, 1, [Does the platform use __ctype_b_loc, etc.])
esac

dnl **************************************************************************
dnl Checks for header files.

dnl NOTE: This is mostly just to force autoconf to make CFLAGS defines
dnl for us.
AC_LANG_PUSH([C])

AC_CHECK_HEADERS([sys/acl.h])

AC_CHECK_LIB([cap], [cap_get_proc], [have_cap=yes], [have_cap=no])
if test "x${have_cap}" = xyes; then
  AC_CHECK_HEADERS([sys/capability.h], [], [have_cap=no])
fi
if test "x${have_cap}" = xno; then
  AC_MSG_WARN([Library cap and its header file sys/capability.h not found, disabling chroot \
capability checking support for klee-replay.])
fi

AC_LANG_POP([C])

AC_CHECK_HEADERS([selinux/selinux.h],
        AC_SUBST(HAVE_SELINUX, 1),
        AC_SUBST(HAVE_SELINUX, 0))

dnl **************************************************************************
dnl Test for features
dnl **************************************************************************

AC_CHECK_HEADERS([malloc/malloc.h])
AC_CHECK_FUNCS([malloc_zone_statistics])
AC_SEARCH_LIBS(mallinfo,malloc,
               AC_DEFINE([HAVE_MALLINFO],[1],[Define if mallinfo() is available on this platform.]))

dnl **************************************************************************
dnl Find an install of STP
dnl **************************************************************************

AC_ARG_WITH(stp,
  AS_HELP_STRING([--with-stp],
    [Location of STP installation directory]),[
      #Check for empty argument
      if test "X$withval" = X ; then
	      AC_MSG_ERROR([<path> cannot be empty in --with-stp=<path>])
      fi
      stp_root=`(cd $withval && pwd) 2> /dev/null`

      #Check for bad path
      if test "X$stp_root" = X ; then
	    AC_MSG_ERROR([Cannot access path $with_stp passed to --with-stp])
      fi

      AC_DEFINE(SUPPORT_STP, 1, [Supporting STP Backend])
      STP_CFLAGS="-I$stp_root/include"
      STP_LDFLAGS="-L$stp_root/lib"
    ])

<<<<<<< HEAD
# We worry about STP only when Z3 is undefined
if test X$with_z3 = X ; then

  old_CPPFLAGS="$CPPFLAGS"
  CPPFLAGS="$CPPFLAGS $STP_CFLAGS"
  AC_CHECK_HEADER(stp/c_interface.h,,
=======

old_CPPFLAGS="$CPPFLAGS"
CPPFLAGS="$CPPFLAGS $STP_CFLAGS"
AC_CHECK_HEADER(stp/c_interface.h,,
>>>>>>> 8c155c3f
    [
        AC_MSG_ERROR([Unable to use stp/c_interface.h header])
    ])
  CPPFLAGS="$old_CPPFLAGS"

  STP_NEEDS_MINISAT=0
  AC_CHECK_LIB(stp, vc_setInterfaceFlags,, [
       STP_NEEDS_MINISAT=1; AC_MSG_RESULT([Could not link with libstp])
  ], "$STP_LDFLAGS")

  dnl Try linking again with minisat if necessary
  if test "X$STP_NEEDS_MINISAT" != X0 ; then
    # Need to clear cached result
    unset ac_cv_lib_stp_vc_setInterfaceFlags

    AC_CHECK_LIB(stp,
	       vc_setInterfaceFlags,, [
	       AC_MSG_ERROR([Unable to link with libstp. Check config.log to see what went wrong])
    ], "$STP_LDFLAGS" "-lminisat" )

    STP_LDFLAGS="${STP_LDFLAGS} -lstp -lminisat"
  else
    STP_LDFLAGS="${STP_LDFLAGS} -lstp"
  fi

  AC_SUBST(STP_CFLAGS)
  AC_SUBST(STP_LDFLAGS)

fi

dnl **************************************************************************
dnl Find and install Z3
dnl **************************************************************************

AC_ARG_WITH(z3,
  AS_HELP_STRING([--with-z3], [Location of Z3 installation directory]), [
    # Check for empty argument
    if test "X$withval" = X ; then
      AC_MSG_ERROR([<path> cannot be empty in --with-z3=<path>])
    fi
    z3_root=`(cd $withval && pwd) 2> /dev/null`

    #Check for bad path
    if test "X$z3_root" = X ; then
      AC_MSG_ERROR([Cannot access path $with_z3 passed to --with-z3])
    fi

    Z3_CFLAGS="-I$z3_root/include"
    Z3_LDFLAGS="-L$z3_root/lib"
  ])

if test X$with_z3 != X ; then
  old_CPPFLAGS="$CPPFLAGS"
  CPPFLAGS="$CPPFLAGS $Z3_CFLAGS"
  AC_CHECK_HEADER(z3.h,,
    [
        AC_MSG_ERROR([Unable to use z3.h header])
    ])
  CPPFLAGS="$old_CPPFLAGS"

  Z3_LDFLAGS="${Z3_LDFLAGS} -lz3"

  AC_DEFINE(SUPPORT_Z3, 1, [Supporting Z3 Backend])
  AC_SUBST(Z3_CFLAGS)
  AC_SUBST(Z3_LDFLAGS)
fi

dnl **************************************************************************
dnl Find and install Z3
dnl **************************************************************************

AC_ARG_WITH(z3,
  AS_HELP_STRING([--with-z3], [Location of Z3 installation directory]), [
    # Check for empty argument
    if test "X$withval" = X ; then
      AC_MSG_ERROR([<path> cannot be empty in --with-z3=<path>])
    fi
    z3_root=`(cd $withval && pwd) 2> /dev/null`

    #Check for bad path
    if test "X$z3_root" = X ; then
      AC_MSG_ERROR([Cannot access path $with_z3 passed to --with-z3])
    fi

    Z3_CFLAGS="-I$z3_root/include -fexceptions"
    Z3_LDFLAGS="-L$z3_root/lib"
  ])

if test X$with_z3 != X ; then
  old_CPPFLAGS="$CPPFLAGS"
  CPPFLAGS="$CPPFLAGS $Z3_CFLAGS"
  AC_CHECK_HEADER(z3.h,,
    [
        AC_MSG_ERROR([Unable to use z3.h header])
    ])
  CPPFLAGS="$old_CPPFLAGS"

  Z3_LDFLAGS="${Z3_LDFLAGS} -lz3"

  AC_DEFINE(SUPPORT_Z3, 1, [Supporting Z3 Backend])
  AC_SUBST(Z3_CFLAGS)
  AC_SUBST(Z3_LDFLAGS)
fi

dnl **************************************************************************
dnl User option to enable metaSMT constraint solvers and to specify the 
dnl the location of the metaSMT root directory
dnl **************************************************************************

AC_ARG_WITH(metasmt,
  AS_HELP_STRING([--with-metasmt],
    [Location of metaSMT installation directory]),,)

if test X$with_metasmt = X ; then
  AC_SUBST(ENABLE_METASMT,[[0]])
else
  metasmt_root=`cd $with_metasmt 2> /dev/null; pwd`

  dnl AC_LANG(C++)
  old_CPPFLAGS="$CPPFLAGS"
  old_LDFLAGS="$LDFLAGS"  
  CPPFLAGS="$CPPFLAGS -I$metasmt_root/include"
  LDFLAGS="$LDFLAGS -L$metasmt_root/lib -lmetaSMT"
  AC_CHECK_HEADERS([$metasmt_root/include/metaSMT/DirectSolver_Context.hpp $metasmt_root/include/metaSMT/frontend/QF_BV.hpp],, [
         AC_MSG_ERROR([Unable to use $metasmt_root/include/metaSMT/DirectSolver_Context.hpp header])
  ])
  AC_LINK_IFELSE(
      [AC_LANG_PROGRAM([#include $metasmt_root/include/metaSMT/frontend/QF_BV.hpp], [metaSMT::logic::QF_BV::new_bitvector(3)])],
      [],[AC_MSG_CHECKING([for new_bitvector() in -lmetaSMT])],[AC_MSG_ERROR([Unable to link with libmetaSMT])])  
  CPPFLAGS="$old_CPPFLAGS"
  LDFLAGS="$old_LDFLAGS"

  AC_DEFINE(SUPPORT_METASMT, 1, [Supporting metaSMT API])
  AC_SUBST(ENABLE_METASMT,[[1]])
  AC_SUBST(METASMT_ROOT,$metasmt_root)
  AC_SUBST(REQUIRES_RTTI,[[1]])
fi


dnl **************************************************************************
dnl * Create the output files
dnl **************************************************************************

dnl Do special configuration of Makefiles
AC_CONFIG_MAKEFILE(Makefile)
AC_CONFIG_MAKEFILE(Makefile.common)
AC_CONFIG_MAKEFILE(lib/Makefile)
AC_CONFIG_MAKEFILE(runtime/Makefile)
AC_CONFIG_MAKEFILE(test/Makefile)
AC_CONFIG_MAKEFILE(test/Makefile.tests)
AC_CONFIG_MAKEFILE(test/Concrete/Makefile)
AC_CONFIG_MAKEFILE(tools/Makefile)
AC_CONFIG_MAKEFILE(unittests/Makefile)

dnl This must be last
AC_OUTPUT<|MERGE_RESOLUTION|>--- conflicted
+++ resolved
@@ -572,48 +572,38 @@
       STP_LDFLAGS="-L$stp_root/lib"
     ])
 
-<<<<<<< HEAD
-# We worry about STP only when Z3 is undefined
-if test X$with_z3 = X ; then
-
-  old_CPPFLAGS="$CPPFLAGS"
-  CPPFLAGS="$CPPFLAGS $STP_CFLAGS"
-  AC_CHECK_HEADER(stp/c_interface.h,,
-=======
 
 old_CPPFLAGS="$CPPFLAGS"
 CPPFLAGS="$CPPFLAGS $STP_CFLAGS"
 AC_CHECK_HEADER(stp/c_interface.h,,
->>>>>>> 8c155c3f
     [
         AC_MSG_ERROR([Unable to use stp/c_interface.h header])
     ])
-  CPPFLAGS="$old_CPPFLAGS"
-
-  STP_NEEDS_MINISAT=0
-  AC_CHECK_LIB(stp, vc_setInterfaceFlags,, [
+CPPFLAGS="$old_CPPFLAGS"
+
+STP_NEEDS_MINISAT=0
+AC_CHECK_LIB(stp, vc_setInterfaceFlags,, [
        STP_NEEDS_MINISAT=1; AC_MSG_RESULT([Could not link with libstp])
-  ], "$STP_LDFLAGS")
-
-  dnl Try linking again with minisat if necessary
-  if test "X$STP_NEEDS_MINISAT" != X0 ; then
-    # Need to clear cached result
-    unset ac_cv_lib_stp_vc_setInterfaceFlags
-
-    AC_CHECK_LIB(stp,
+], "$STP_LDFLAGS")
+
+dnl Try linking again with minisat if necessary
+if test "X$STP_NEEDS_MINISAT" != X0 ; then
+  # Need to clear cached result
+  unset ac_cv_lib_stp_vc_setInterfaceFlags
+
+  AC_CHECK_LIB(stp,
 	       vc_setInterfaceFlags,, [
 	       AC_MSG_ERROR([Unable to link with libstp. Check config.log to see what went wrong])
-    ], "$STP_LDFLAGS" "-lminisat" )
-
-    STP_LDFLAGS="${STP_LDFLAGS} -lstp -lminisat"
-  else
-    STP_LDFLAGS="${STP_LDFLAGS} -lstp"
-  fi
-
-  AC_SUBST(STP_CFLAGS)
-  AC_SUBST(STP_LDFLAGS)
-
-fi
+  ], "$STP_LDFLAGS" "-lminisat" )
+
+  STP_LDFLAGS="${STP_LDFLAGS} -lstp -lminisat"
+else
+  STP_LDFLAGS="${STP_LDFLAGS} -lstp"
+fi
+
+
+AC_SUBST(STP_CFLAGS)
+AC_SUBST(STP_LDFLAGS)
 
 dnl **************************************************************************
 dnl Find and install Z3
@@ -633,43 +623,6 @@
     fi
 
     Z3_CFLAGS="-I$z3_root/include"
-    Z3_LDFLAGS="-L$z3_root/lib"
-  ])
-
-if test X$with_z3 != X ; then
-  old_CPPFLAGS="$CPPFLAGS"
-  CPPFLAGS="$CPPFLAGS $Z3_CFLAGS"
-  AC_CHECK_HEADER(z3.h,,
-    [
-        AC_MSG_ERROR([Unable to use z3.h header])
-    ])
-  CPPFLAGS="$old_CPPFLAGS"
-
-  Z3_LDFLAGS="${Z3_LDFLAGS} -lz3"
-
-  AC_DEFINE(SUPPORT_Z3, 1, [Supporting Z3 Backend])
-  AC_SUBST(Z3_CFLAGS)
-  AC_SUBST(Z3_LDFLAGS)
-fi
-
-dnl **************************************************************************
-dnl Find and install Z3
-dnl **************************************************************************
-
-AC_ARG_WITH(z3,
-  AS_HELP_STRING([--with-z3], [Location of Z3 installation directory]), [
-    # Check for empty argument
-    if test "X$withval" = X ; then
-      AC_MSG_ERROR([<path> cannot be empty in --with-z3=<path>])
-    fi
-    z3_root=`(cd $withval && pwd) 2> /dev/null`
-
-    #Check for bad path
-    if test "X$z3_root" = X ; then
-      AC_MSG_ERROR([Cannot access path $with_z3 passed to --with-z3])
-    fi
-
-    Z3_CFLAGS="-I$z3_root/include -fexceptions"
     Z3_LDFLAGS="-L$z3_root/lib"
   ])
 
