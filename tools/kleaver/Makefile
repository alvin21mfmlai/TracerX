--- conflicted
+++ resolved
@@ -19,19 +19,6 @@
 
 include $(LEVEL)/Makefile.common
 
-<<<<<<< HEAD
-LIBS += $(STP_LDFLAGS) $(Z3_LDFLAGS)
-
-ifeq ($(ENABLE_METASMT),1)
-  include $(METASMT_ROOT)/share/metaSMT/metaSMT.makefile
-  LD.Flags += -L$(METASMT_ROOT)/../../deps/Z3-4.1/lib \
-              -L$(METASMT_ROOT)/../../deps/boolector-1.5.118/lib \
-              -L$(METASMT_ROOT)/../../deps/minisat-git/lib/ \
-              -L$(METASMT_ROOT)/../../deps/boost-1_52_0/lib 
-  CXX.Flags += -DBOOST_HAS_GCC_TR1
-  CXX.Flags := $(filter-out -fno-exceptions,$(CXX.Flags)) 
-  LIBS += -lgomp -lboost_iostreams -lboost_thread -lboost_system -lmetaSMT -lz3 -lrt -lboolector -lminisat_core
-=======
 ifneq ($(ENABLE_STP),0)
   LIBS += $(STP_LDFLAGS)
 endif
@@ -48,5 +35,4 @@
 
 ifeq ($(HAVE_ZLIB),1)
   LIBS += -lz
->>>>>>> 43d51455
 endif