//===-- QueryLoggingSolver.h
//---------------------------------------------------===//
//
//                     The KLEE Symbolic Virtual Machine
//
// This file is distributed under the University of Illinois Open Source
// License. See LICENSE.TXT for details.
//
//===----------------------------------------------------------------------===//

#ifndef KLEE_QUERYLOGGINGSOLVER_H
#define KLEE_QUERYLOGGINGSOLVER_H

#include "klee/Solver.h"
#include "klee/SolverImpl.h"
#include "llvm/Support/raw_ostream.h"

using namespace klee;

/// This abstract class represents a solver that is capable of logging
/// queries to a file.
/// Derived classes might specialize this one by providing different formats
/// for the query output.
class QueryLoggingSolver : public SolverImpl {

protected:
  Solver *solver;
  std::string ErrorInfo;
  llvm::raw_ostream *os;
  // @brief Buffer used by logBuffer
  std::string BufferString;
  // @brief buffer to store logs before flushing to file
  llvm::raw_string_ostream logBuffer;
  unsigned queryCount;
  int minQueryTimeToLog; // we log to file only those queries
                         // which take longer than the specified time (ms);
                         // if this param is negative, log only those queries
                         // on which the solver has timed out

  double startTime;
  double lastQueryTime;
  const std::string queryCommentSign; // sign representing commented lines
                                      // in given a query format

  virtual void startQuery(const Query &query, const char *typeName,
                          const Query *falseQuery = 0,
                          const std::vector<const Array *> *objects = 0);

  virtual void finishQuery(bool success);

  /// flushBuffer - flushes the temporary logs buffer. Depending on threshold
  /// settings, contents of the buffer are either discarded or written to a
  /// file.
  void flushBuffer(void);

  virtual void printQuery(const Query &query, const Query *falseQuery = 0,
                          const std::vector<const Array *> *objects = 0) = 0;
  void flushBufferConditionally(bool writeToFile);

public:
  QueryLoggingSolver(Solver *_solver, std::string path,
                     const std::string &commentSign, int queryTimeToLog);

  virtual ~QueryLoggingSolver();

  /// implementation of the SolverImpl interface
  bool computeTruth(const Query &query, bool &isValid);
  bool computeValidity(const Query &query, Solver::Validity &result);
  bool computeValue(const Query &query, ref<Expr> &result);
  bool computeInitialValues(const Query &query,
                            const std::vector<const Array *> &objects,
                            std::vector<std::vector<unsigned char> > &values,
                            bool &hasSolution);
  SolverRunStatus getOperationStatusCode();
  char *getConstraintLog(const Query &);
  void setCoreSolverTimeout(double timeout);
  std::vector<ref<Expr> > getUnsatCore() { return solver->getUnsatCore(); }
<<<<<<< HEAD
  void startSubsumptionCheck() { return solver->startSubsumptionCheck(); }
  void endSubsumptionCheck() { return solver->endSubsumptionCheck(); }
#ifdef ENABLE_CLPR
  bool validateRecursivePredicate(
      const ConstraintManager &constraints,
      std::map<const Array *, uint64_t> &arrayAddressRegistry,
      std::string predicateName, std::vector<ref<Expr> > &arguments) const {
    return solver->validateRecursivePredicate(constraints, arrayAddressRegistry,
                                              predicateName, arguments);
  }
#endif
=======
>>>>>>> 3eac7b90
};

#endif /* KLEE_QUERYLOGGINGSOLVER_H */<|MERGE_RESOLUTION|>--- conflicted
+++ resolved
@@ -75,9 +75,6 @@
   char *getConstraintLog(const Query &);
   void setCoreSolverTimeout(double timeout);
   std::vector<ref<Expr> > getUnsatCore() { return solver->getUnsatCore(); }
-<<<<<<< HEAD
-  void startSubsumptionCheck() { return solver->startSubsumptionCheck(); }
-  void endSubsumptionCheck() { return solver->endSubsumptionCheck(); }
 #ifdef ENABLE_CLPR
   bool validateRecursivePredicate(
       const ConstraintManager &constraints,
@@ -87,8 +84,6 @@
                                               predicateName, arguments);
   }
 #endif
-=======
->>>>>>> 3eac7b90
 };
 
 #endif /* KLEE_QUERYLOGGINGSOLVER_H */