//===-- Solver.cpp --------------------------------------------------------===//
//
//                     The KLEE Symbolic Virtual Machine
//
// This file is distributed under the University of Illinois Open Source
// License. See LICENSE.TXT for details.
//
//===----------------------------------------------------------------------===//

#include "klee/Solver.h"
#include "klee/SolverImpl.h"

#include "SolverStats.h"
#include "STPBuilder.h"
#include "Z3Builder.h"
#include "MetaSMTBuilder.h"

#include "klee/Constraints.h"
#include "klee/Expr.h"
#include "klee/TimerStatIncrementer.h"
#include "klee/util/Assignment.h"
#include "klee/util/ExprPPrinter.h"
#include "klee/util/ExprUtil.h"
#include "klee/Internal/Support/Timer.h"
#include "klee/CommandLine.h"

#define vc_bvBoolExtract IAMTHESPAWNOFSATAN

#include <cassert>
#include <cstdio>
#include <map>
#include <vector>

#include <errno.h>
#include <unistd.h>
#include <signal.h>
#include <sys/wait.h>
#include <sys/ipc.h>
#include <sys/shm.h>
#include <string>
#include <stdio.h>
#include <stdlib.h>
#include <iostream>
#include <sstream>

#include "llvm/Support/CommandLine.h"
#include "llvm/Support/ErrorHandling.h"

llvm::cl::opt<bool>
IgnoreSolverFailures("ignore-solver-failures",
                     llvm::cl::init(false),
                     llvm::cl::desc("Ignore any solver failures (default=off)"));


using namespace klee;


#ifdef SUPPORT_METASMT

#include <metaSMT/DirectSolver_Context.hpp>
#include <metaSMT/backend/Z3_Backend.hpp>
#include <metaSMT/backend/Boolector.hpp>
#include <metaSMT/backend/MiniSAT.hpp>
#include <metaSMT/support/run_algorithm.hpp>
#include <metaSMT/API/Stack.hpp>
#include <metaSMT/API/Group.hpp>

using namespace metaSMT;
using namespace metaSMT::solver;

#endif /* SUPPORT_METASMT */



/***/

SolverImpl::~SolverImpl() {
}

bool SolverImpl::computeValidity(const Query& query, Solver::Validity &result) {
  bool isTrue, isFalse;
  if (!computeTruth(query, isTrue))
    return false;
  if (isTrue) {
    result = Solver::True;
  } else {
    if (!computeTruth(query.negateExpr(), isFalse))
      return false;
    result = isFalse ? Solver::False : Solver::Unknown;
  }
  return true;
}

const char* SolverImpl::getOperationStatusString(SolverRunStatus statusCode)
{
    switch (statusCode)
    {
        case SOLVER_RUN_STATUS_SUCCESS_SOLVABLE:
            return "OPERATION SUCCESSFUL, QUERY IS SOLVABLE";
        case SOLVER_RUN_STATUS_SUCCESS_UNSOLVABLE:
            return "OPERATION SUCCESSFUL, QUERY IS UNSOLVABLE";
        case SOLVER_RUN_STATUS_FAILURE:
            return "OPERATION FAILED";
        case SOLVER_RUN_STATUS_TIMEOUT:
            return "SOLVER TIMEOUT";
        case SOLVER_RUN_STATUS_FORK_FAILED:
            return "FORK FAILED";
        case SOLVER_RUN_STATUS_INTERRUPTED:
            return "SOLVER PROCESS INTERRUPTED";
        case SOLVER_RUN_STATUS_UNEXPECTED_EXIT_CODE:
            return "UNEXPECTED SOLVER PROCESS EXIT CODE";
        case SOLVER_RUN_STATUS_WAITPID_FAILED:
            return "WAITPID FAILED FOR SOLVER PROCESS";
        default:
            return "UNRECOGNIZED OPERATION STATUS";        
    }    
}

const char *Solver::validity_to_str(Validity v) {
  switch (v) {
  default:    return "Unknown";
  case True:  return "True";
  case False: return "False";
  }
}

Solver::~Solver() { 
  delete impl; 
}

char *Solver::getConstraintLog(const Query& query) {
    return impl->getConstraintLog(query);
}

void Solver::setCoreSolverTimeout(double timeout) {
    impl->setCoreSolverTimeout(timeout);
}

bool Solver::evaluate(const Query& query, Validity &result) {
  assert(query.expr->getWidth() == Expr::Bool && "Invalid expression type!");

  // Maintain invariants implementations expect.
  if (ConstantExpr *CE = dyn_cast<ConstantExpr>(query.expr)) {
    result = CE->isTrue() ? True : False;
    return true;
  }

  return impl->computeValidity(query, result);
}

bool Solver::mustBeTrue(const Query& query, bool &result) {
  assert(query.expr->getWidth() == Expr::Bool && "Invalid expression type!");

  // Maintain invariants implementations expect.
  if (ConstantExpr *CE = dyn_cast<ConstantExpr>(query.expr)) {
    result = CE->isTrue() ? true : false;
    return true;
  }

  return impl->computeTruth(query, result);
}

bool Solver::mustBeFalse(const Query& query, bool &result) {
  return mustBeTrue(query.negateExpr(), result);
}

bool Solver::mayBeTrue(const Query& query, bool &result) {
  bool res;
  if (!mustBeFalse(query, res))
    return false;
  result = !res;
  return true;
}

bool Solver::mayBeFalse(const Query& query, bool &result) {
  bool res;
  if (!mustBeTrue(query, res))
    return false;
  result = !res;
  return true;
}

bool Solver::getValue(const Query& query, ref<ConstantExpr> &result) {
  // Maintain invariants implementation expect.
  if (ConstantExpr *CE = dyn_cast<ConstantExpr>(query.expr)) {
    result = CE;
    return true;
  }

  // FIXME: Push ConstantExpr requirement down.
  ref<Expr> tmp;
  if (!impl->computeValue(query, tmp))
    return false;
  
  result = cast<ConstantExpr>(tmp);
  return true;
}

bool 
Solver::getInitialValues(const Query& query,
                         const std::vector<const Array*> &objects,
                         std::vector< std::vector<unsigned char> > &values) {
  bool hasSolution;
  bool success =
    impl->computeInitialValues(query, objects, values, hasSolution);
  // FIXME: Propogate this out.
  if (!hasSolution)
    return false;
    
  return success;
}

std::pair< ref<Expr>, ref<Expr> > Solver::getRange(const Query& query) {
  ref<Expr> e = query.expr;
  Expr::Width width = e->getWidth();
  uint64_t min, max;

  if (width==1) {
    Solver::Validity result;
    if (!evaluate(query, result))
      assert(0 && "computeValidity failed");
    switch (result) {
    case Solver::True: 
      min = max = 1; break;
    case Solver::False: 
      min = max = 0; break;
    default:
      min = 0, max = 1; break;
    }
  } else if (ConstantExpr *CE = dyn_cast<ConstantExpr>(e)) {
    min = max = CE->getZExtValue();
  } else {
    // binary search for # of useful bits
    uint64_t lo=0, hi=width, mid, bits=0;
    while (lo<hi) {
      mid = lo + (hi - lo)/2;
      bool res;
      bool success = 
        mustBeTrue(query.withExpr(
                     EqExpr::create(LShrExpr::create(e,
                                                     ConstantExpr::create(mid, 
                                                                          width)),
                                    ConstantExpr::create(0, width))),
                   res);

      assert(success && "FIXME: Unhandled solver failure");
      (void) success;

      if (res) {
        hi = mid;
      } else {
        lo = mid+1;
      }

      bits = lo;
    }
    
    // could binary search for training zeros and offset
    // min max but unlikely to be very useful

    // check common case
    bool res = false;
    bool success = 
      mayBeTrue(query.withExpr(EqExpr::create(e, ConstantExpr::create(0, 
                                                                      width))), 
                res);

    assert(success && "FIXME: Unhandled solver failure");      
    (void) success;

    if (res) {
      min = 0;
    } else {
      // binary search for min
      lo=0, hi=bits64::maxValueOfNBits(bits);
      while (lo<hi) {
        mid = lo + (hi - lo)/2;
        bool res = false;
        bool success = 
          mayBeTrue(query.withExpr(UleExpr::create(e, 
                                                   ConstantExpr::create(mid, 
                                                                        width))),
                    res);

        assert(success && "FIXME: Unhandled solver failure");      
        (void) success;

        if (res) {
          hi = mid;
        } else {
          lo = mid+1;
        }
      }

      min = lo;
    }

    // binary search for max
    lo=min, hi=bits64::maxValueOfNBits(bits);
    while (lo<hi) {
      mid = lo + (hi - lo)/2;
      bool res;
      bool success = 
        mustBeTrue(query.withExpr(UleExpr::create(e, 
                                                  ConstantExpr::create(mid, 
                                                                       width))),
                   res);

      assert(success && "FIXME: Unhandled solver failure");      
      (void) success;

      if (res) {
        hi = mid;
      } else {
        lo = mid+1;
      }
    }

    max = lo;
  }

  return std::make_pair(ConstantExpr::create(min, width),
                        ConstantExpr::create(max, width));
}

/***/

class ValidatingSolver : public SolverImpl {
private:
  Solver *solver, *oracle;

public: 
  ValidatingSolver(Solver *_solver, Solver *_oracle) 
    : solver(_solver), oracle(_oracle) {}
  ~ValidatingSolver() { delete solver; }
  
  bool computeValidity(const Query&, Solver::Validity &result);
  bool computeTruth(const Query&, bool &isValid);
  bool computeValue(const Query&, ref<Expr> &result);
  bool computeInitialValues(const Query&,
                            const std::vector<const Array*> &objects,
                            std::vector< std::vector<unsigned char> > &values,
                            bool &hasSolution);
  SolverRunStatus getOperationStatusCode();
  char *getConstraintLog(const Query&);
  void setCoreSolverTimeout(double timeout);
};

bool ValidatingSolver::computeTruth(const Query& query,
                                    bool &isValid) {
  bool answer;
  
  if (!solver->impl->computeTruth(query, isValid))
    return false;
  if (!oracle->impl->computeTruth(query, answer))
    return false;
  
  if (isValid != answer)
    assert(0 && "invalid solver result (computeTruth)");
  
  return true;
}

bool ValidatingSolver::computeValidity(const Query& query,
                                       Solver::Validity &result) {
  Solver::Validity answer;
  
  if (!solver->impl->computeValidity(query, result))
    return false;
  if (!oracle->impl->computeValidity(query, answer))
    return false;
  
  if (result != answer)
    assert(0 && "invalid solver result (computeValidity)");
  
  return true;
}

bool ValidatingSolver::computeValue(const Query& query,
                                    ref<Expr> &result) {  
  bool answer;

  if (!solver->impl->computeValue(query, result))
    return false;
  // We don't want to compare, but just make sure this is a legal
  // solution.
  if (!oracle->impl->computeTruth(query.withExpr(NeExpr::create(query.expr, 
                                                                result)),
                                  answer))
    return false;

  if (answer)
    assert(0 && "invalid solver result (computeValue)");

  return true;
}

bool 
ValidatingSolver::computeInitialValues(const Query& query,
                                       const std::vector<const Array*>
                                         &objects,
                                       std::vector< std::vector<unsigned char> >
                                         &values,
                                       bool &hasSolution) {
  bool answer;

  if (!solver->impl->computeInitialValues(query, objects, values, 
                                          hasSolution))
    return false;

  if (hasSolution) {
    // Assert the bindings as constraints, and verify that the
    // conjunction of the actual constraints is satisfiable.
    std::vector< ref<Expr> > bindings;
    for (unsigned i = 0; i != values.size(); ++i) {
      const Array *array = objects[i];
      assert(array);
      for (unsigned j=0; j<array->size; j++) {
        unsigned char value = values[i][j];
        bindings.push_back(EqExpr::create(ReadExpr::create(UpdateList(array, 0),
                                                           ConstantExpr::alloc(j, array->getDomain())),
                                          ConstantExpr::alloc(value, array->getRange())));
      }
    }
    ConstraintManager tmp(bindings);
    ref<Expr> constraints = Expr::createIsZero(query.expr);
    for (ConstraintManager::const_iterator it = query.constraints.begin(), 
           ie = query.constraints.end(); it != ie; ++it)
      constraints = AndExpr::create(constraints, *it);
    
    if (!oracle->impl->computeTruth(Query(tmp, constraints), answer))
      return false;
    if (!answer)
      assert(0 && "invalid solver result (computeInitialValues)");
  } else {
    if (!oracle->impl->computeTruth(query, answer))
      return false;
    if (!answer)
      assert(0 && "invalid solver result (computeInitialValues)");    
  }

  return true;
}

SolverImpl::SolverRunStatus ValidatingSolver::getOperationStatusCode() {
    return solver->impl->getOperationStatusCode();
}

char *ValidatingSolver::getConstraintLog(const Query& query) {
  return solver->impl->getConstraintLog(query);
}

void ValidatingSolver::setCoreSolverTimeout(double timeout) {
  solver->impl->setCoreSolverTimeout(timeout);
}

Solver *klee::createValidatingSolver(Solver *s, Solver *oracle) {
  return new Solver(new ValidatingSolver(s, oracle));
}

/***/

class DummySolverImpl : public SolverImpl {
public: 
  DummySolverImpl() {}
  
  bool computeValidity(const Query&, Solver::Validity &result) { 
    ++stats::queries;
    // FIXME: We should have stats::queriesFail;
    return false; 
  }
  bool computeTruth(const Query&, bool &isValid) { 
    ++stats::queries;
    // FIXME: We should have stats::queriesFail;
    return false; 
  }
  bool computeValue(const Query&, ref<Expr> &result) { 
    ++stats::queries;
    ++stats::queryCounterexamples;
    return false; 
  }
  bool computeInitialValues(const Query&,
                            const std::vector<const Array*> &objects,
                            std::vector< std::vector<unsigned char> > &values,
                            bool &hasSolution) { 
    ++stats::queries;
    ++stats::queryCounterexamples;
    return false; 
  }
  SolverRunStatus getOperationStatusCode() {
      return SOLVER_RUN_STATUS_FAILURE;
  }
  
};

Solver *klee::createDummySolver() {
  return new Solver(new DummySolverImpl());
}

/***/

#ifndef SUPPORT_Z3

class STPSolverImpl : public SolverImpl {
private:
  VC vc;
  STPBuilder *builder;
  double timeout;
  bool useForkedSTP;
  SolverRunStatus runStatusCode;

public:
  STPSolverImpl(bool _useForkedSTP, bool _optimizeDivides = true);
  ~STPSolverImpl();
  
  char *getConstraintLog(const Query&);
  void setCoreSolverTimeout(double _timeout) { timeout = _timeout; }

  bool computeTruth(const Query&, bool &isValid);
  bool computeValue(const Query&, ref<Expr> &result);
  bool computeInitialValues(const Query&,
                            const std::vector<const Array*> &objects,
                            std::vector< std::vector<unsigned char> > &values,
                            bool &hasSolution);
  SolverRunStatus getOperationStatusCode();
};

static unsigned char *shared_memory_ptr;
static int shared_memory_id = 0;
// Darwin by default has a very small limit on the maximum amount of shared
// memory, which will quickly be exhausted by KLEE running its tests in
// parallel. For now, we work around this by just requesting a smaller size --
// in practice users hitting this limit on counterexample sizes probably already
// are hitting more serious scalability issues.
#ifdef __APPLE__
static const unsigned shared_memory_size = 1<<16;
#else
static const unsigned shared_memory_size = 1<<20;
#endif

static void stp_error_handler(const char* err_msg) {
  fprintf(stderr, "error: STP Error: %s\n", err_msg);
  abort();
}

STPSolverImpl::STPSolverImpl(bool _useForkedSTP, bool _optimizeDivides)
  : vc(vc_createValidityChecker()),
    builder(new STPBuilder(vc, _optimizeDivides)),
    timeout(0.0),
    useForkedSTP(_useForkedSTP),
    runStatusCode(SOLVER_RUN_STATUS_FAILURE)
{
  assert(vc && "unable to create validity checker");
  assert(builder && "unable to create STPBuilder");

  // In newer versions of STP, a memory management mechanism has been
  // introduced that automatically invalidates certain C interface
  // pointers at vc_Destroy time.  This caused double-free errors
  // due to the ExprHandle destructor also attempting to invalidate
  // the pointers using vc_DeleteExpr.  By setting EXPRDELETE to 0
  // we restore the old behaviour.
  vc_setInterfaceFlags(vc, EXPRDELETE, 0);

  vc_registerErrorHandler(::stp_error_handler);

  if (useForkedSTP) {
    assert(shared_memory_id == 0 && "shared memory id already allocated");
    shared_memory_id = shmget(IPC_PRIVATE, shared_memory_size, IPC_CREAT | 0700);
    if (shared_memory_id < 0)
      llvm::report_fatal_error("unable to allocate shared memory region");
    shared_memory_ptr = (unsigned char*) shmat(shared_memory_id, NULL, 0);
    if (shared_memory_ptr == (void*)-1)
      llvm::report_fatal_error("unable to attach shared memory region");
    shmctl(shared_memory_id, IPC_RMID, NULL);
  }
}

STPSolverImpl::~STPSolverImpl() {
  // Detach the memory region.
  shmdt(shared_memory_ptr);
  shared_memory_ptr = 0;
  shared_memory_id = 0;

  delete builder;

  vc_Destroy(vc);
}

/***/

STPSolver::STPSolver(bool useForkedSTP, bool optimizeDivides)
  : Solver(new STPSolverImpl(useForkedSTP, optimizeDivides))
{
}

char *STPSolver::getConstraintLog(const Query &query) {
  return impl->getConstraintLog(query);  
}

void STPSolver::setCoreSolverTimeout(double timeout) {
    impl->setCoreSolverTimeout(timeout);
}

/***/

char *STPSolverImpl::getConstraintLog(const Query &query) {
  vc_push(vc);
  for (std::vector< ref<Expr> >::const_iterator it = query.constraints.begin(), 
         ie = query.constraints.end(); it != ie; ++it)
    vc_assertFormula(vc, builder->construct(*it));
  assert(query.expr == ConstantExpr::alloc(0, Expr::Bool) &&
         "Unexpected expression in query!");

  char *buffer;
  unsigned long length;
  vc_printQueryStateToBuffer(vc, builder->getFalse(), 
                             &buffer, &length, false);
  vc_pop(vc);

  return buffer;
}

bool STPSolverImpl::computeTruth(const Query& query,
                                 bool &isValid) {
  std::vector<const Array*> objects;
  std::vector< std::vector<unsigned char> > values;
  bool hasSolution;

  if (!computeInitialValues(query, objects, values, hasSolution))
    return false;

  isValid = !hasSolution;
  return true;
}

bool STPSolverImpl::computeValue(const Query& query,
                                 ref<Expr> &result) {
  std::vector<const Array*> objects;
  std::vector< std::vector<unsigned char> > values;
  bool hasSolution;

  // Find the object used in the expression, and compute an assignment
  // for them.
  findSymbolicObjects(query.expr, objects);
  if (!computeInitialValues(query.withFalse(), objects, values, hasSolution))
    return false;
  assert(hasSolution && "state has invalid constraint set");
  
  // Evaluate the expression with the computed assignment.
  Assignment a(objects, values);
  result = a.evaluate(query.expr);

  return true;
}

static SolverImpl::SolverRunStatus runAndGetCex(::VC vc, STPBuilder *builder, ::VCExpr q,
                                                const std::vector<const Array*> &objects,
                                                std::vector< std::vector<unsigned char> > &values,
                                                bool &hasSolution) {
  // XXX I want to be able to timeout here, safely
  hasSolution = !vc_query(vc, q);

  if (hasSolution) {
    values.reserve(objects.size());
    for (std::vector<const Array*>::const_iterator
           it = objects.begin(), ie = objects.end(); it != ie; ++it) {
      const Array *array = *it;
      std::vector<unsigned char> data;
      
      data.reserve(array->size);
      for (unsigned offset = 0; offset < array->size; offset++) {
        ExprHandle counter = 
          vc_getCounterExample(vc, builder->getInitialRead(array, offset));
        unsigned char val = getBVUnsigned(counter);
        data.push_back(val);
      }
      
      values.push_back(data);
    }
  }
  
  if (true == hasSolution) {
    return SolverImpl::SOLVER_RUN_STATUS_SUCCESS_SOLVABLE;
  }
  else {
    return SolverImpl::SOLVER_RUN_STATUS_SUCCESS_UNSOLVABLE;  
  }
}

static void stpTimeoutHandler(int x) {
  _exit(52);
}

static SolverImpl::SolverRunStatus runAndGetCexForked(::VC vc, 
                                                      STPBuilder *builder,
                                                      ::VCExpr q,
                                                      const std::vector<const Array*> &objects,
                                                      std::vector< std::vector<unsigned char> >
                                                      &values,
                                                      bool &hasSolution,
                                                      double timeout) {
  unsigned char *pos = shared_memory_ptr;
  unsigned sum = 0;
  for (std::vector<const Array*>::const_iterator
         it = objects.begin(), ie = objects.end(); it != ie; ++it)
    sum += (*it)->size;
  if (sum >= shared_memory_size)
    llvm::report_fatal_error("not enough shared memory for counterexample");

  fflush(stdout);
  fflush(stderr);
  int pid = fork();
  if (pid==-1) {
    fprintf(stderr, "ERROR: fork failed (for STP)");
    if (!IgnoreSolverFailures) 
      exit(1);
    return SolverImpl::SOLVER_RUN_STATUS_FORK_FAILED;
  }

  if (pid == 0) {
    if (timeout) {      
      ::alarm(0); /* Turn off alarm so we can safely set signal handler */
      ::signal(SIGALRM, stpTimeoutHandler);
      ::alarm(std::max(1, (int)timeout));
    }    
    unsigned res = vc_query(vc, q);
    if (!res) {
      for (std::vector<const Array*>::const_iterator
             it = objects.begin(), ie = objects.end(); it != ie; ++it) {
        const Array *array = *it;
        for (unsigned offset = 0; offset < array->size; offset++) {
          ExprHandle counter = 
            vc_getCounterExample(vc, builder->getInitialRead(array, offset));
          *pos++ = getBVUnsigned(counter);
        }
      }
    }
    _exit(res);
  } else {
    int status;
    pid_t res;

    do {
      res = waitpid(pid, &status, 0);
    } while (res < 0 && errno == EINTR);
    
    if (res < 0) {
      fprintf(stderr, "ERROR: waitpid() for STP failed");
      if (!IgnoreSolverFailures) 
	exit(1);
      return SolverImpl::SOLVER_RUN_STATUS_WAITPID_FAILED;
    }
    
    // From timed_run.py: It appears that linux at least will on
    // "occasion" return a status when the process was terminated by a
    // signal, so test signal first.
    if (WIFSIGNALED(status) || !WIFEXITED(status)) {
      fprintf(stderr, "ERROR: STP did not return successfully.  Most likely you forgot to run 'ulimit -s unlimited'\n");
      if (!IgnoreSolverFailures)  {
	exit(1);
      }
      return SolverImpl::SOLVER_RUN_STATUS_INTERRUPTED;
    }

    int exitcode = WEXITSTATUS(status);
    if (exitcode==0) {
      hasSolution = true;
    } else if (exitcode==1) {
      hasSolution = false;
    } else if (exitcode==52) {
      fprintf(stderr, "error: STP timed out");
      // mark that a timeout occurred
      return SolverImpl::SOLVER_RUN_STATUS_TIMEOUT;
    } else {
      fprintf(stderr, "error: STP did not return a recognized code");
      if (!IgnoreSolverFailures) 
	exit(1);
      return SolverImpl::SOLVER_RUN_STATUS_UNEXPECTED_EXIT_CODE;
    }
    
    if (hasSolution) {
      values = std::vector< std::vector<unsigned char> >(objects.size());
      unsigned i=0;
      for (std::vector<const Array*>::const_iterator
             it = objects.begin(), ie = objects.end(); it != ie; ++it) {
        const Array *array = *it;
        std::vector<unsigned char> &data = values[i++];
        data.insert(data.begin(), pos, pos + array->size);
        pos += array->size;
      }
    }
    
    if (true == hasSolution) {
      return SolverImpl::SOLVER_RUN_STATUS_SUCCESS_SOLVABLE;
    }
    else {        
      return SolverImpl::SOLVER_RUN_STATUS_SUCCESS_UNSOLVABLE;
    }
  }
}
bool
STPSolverImpl::computeInitialValues(const Query &query,
                                    const std::vector<const Array*> 
                                      &objects,
                                    std::vector< std::vector<unsigned char> > 
                                      &values,
                                    bool &hasSolution) {
  runStatusCode =  SOLVER_RUN_STATUS_FAILURE; 
    
  TimerStatIncrementer t(stats::queryTime);

  vc_push(vc);

  for (ConstraintManager::const_iterator it = query.constraints.begin(), 
         ie = query.constraints.end(); it != ie; ++it)
    vc_assertFormula(vc, builder->construct(*it));
  
  ++stats::queries;
  ++stats::queryCounterexamples;

  ExprHandle stp_e = builder->construct(query.expr);
     
  if (0) {
    char *buf;
    unsigned long len;
    vc_printQueryStateToBuffer(vc, stp_e, &buf, &len, false);
    fprintf(stderr, "note: STP query: %.*s\n", (unsigned) len, buf);
  }

  bool success;
  if (useForkedSTP) {
    runStatusCode = runAndGetCexForked(vc, builder, stp_e, objects, values, 
                                       hasSolution, timeout);
    success = ((SOLVER_RUN_STATUS_SUCCESS_SOLVABLE == runStatusCode) ||
               (SOLVER_RUN_STATUS_SUCCESS_UNSOLVABLE == runStatusCode));    
  } else {
    runStatusCode = runAndGetCex(vc, builder, stp_e, objects, values, hasSolution);    
    success = true;
  }
  
  if (success) {
    if (hasSolution)
      ++stats::queriesInvalid;
    else
      ++stats::queriesValid;
  }
  
  vc_pop(vc);
  
  return success;
}

SolverImpl::SolverRunStatus STPSolverImpl::getOperationStatusCode() {
   return runStatusCode;
}

#endif /* SUPPORT_Z3 */

/***/

#ifdef SUPPORT_Z3

class Z3SolverImpl : public SolverImpl {
private:
  Z3Builder *builder;
  double timeout;
  SolverRunStatus runStatusCode;
<<<<<<< HEAD
=======
  std::vector< ref<Expr> > unsat_core;
>>>>>>> 2c7be653

public:
  Z3SolverImpl();
  ~Z3SolverImpl();

  char *getConstraintLog(const Query&);
  void setCoreSolverTimeout(double _timeout) {
	timeout = _timeout;

	unsigned timeout_buffer_size = 100;
	char *timeout_amount = new char[timeout_buffer_size];

	int ret = snprintf(timeout_amount, timeout_buffer_size, "%lu",
			(timeout > 0 ? ((uint64_t) (timeout * 1000)) : UINT_MAX));
	assert(ret >= 0 && "invalid timeout value specification");

	//llvm::errs() << "DDDD: Setting " << timeout_amount << "\n";
	Z3_global_param_set("timeout", timeout_amount);

  }

<<<<<<< HEAD
=======
  std::vector< ref<Expr> > getUnsatCore(){
	  return unsat_core;
  }

>>>>>>> 2c7be653
  bool computeTruth(const Query&, bool &isValid);
  bool computeValue(const Query&, ref<Expr> &result);
  bool computeInitialValues(const Query&,
                            const std::vector<const Array*> &objects,
                            std::vector< std::vector<unsigned char> > &values,
                            bool &hasSolution);
  SolverRunStatus runAndGetCex(Z3Builder *builder, Z3_solver the_solver, Z3_ast q,
                               const std::vector<const Array*> &objects,
                               std::vector< std::vector<unsigned char> > &values,
                               bool &hasSolution);
  SolverRunStatus getOperationStatusCode();
};

Z3SolverImpl::Z3SolverImpl()
  : builder(new Z3Builder()),
    timeout(0.0),
    runStatusCode(SOLVER_RUN_STATUS_FAILURE)
{
	assert(builder && "unable to create Z3Builder");
}

Z3SolverImpl::~Z3SolverImpl() {
  delete builder;
}

/***/

Z3Solver::Z3Solver() : Solver(new Z3SolverImpl())
{
}

char *Z3Solver::getConstraintLog(const Query &query) {
  return impl->getConstraintLog(query);
}

void Z3Solver::setCoreSolverTimeout(double timeout) {
    impl->setCoreSolverTimeout(timeout);
}

/***/

char *Z3SolverImpl::getConstraintLog(const Query &query) {
	Z3_solver the_solver = Z3_mk_simple_solver(builder->ctx);
	Z3_solver_inc_ref(builder->ctx, the_solver);

	Z3_params params = Z3_mk_params(builder->ctx);
	Z3_params_inc_ref(builder->ctx, params);
	Z3_symbol r = Z3_mk_string_symbol(builder->ctx, ":timeout");
	Z3_params_set_uint(builder->ctx, params, r, (timeout > 0 ? (uint64_t) (timeout * 1000) : UINT_MAX));
	Z3_solver_set_params(builder->ctx, the_solver, params);
	Z3_params_dec_ref(builder->ctx, params);

	for (std::vector< ref<Expr> >::const_iterator it = query.constraints.begin(),
	         ie = query.constraints.end(); it != ie; ++it) {
	    Z3_solver_assert(builder->ctx, the_solver, builder->construct(*it));
	}

	return strdup(Z3_solver_to_string(builder->ctx, the_solver));
}

bool Z3SolverImpl::computeTruth(const Query& query,
                                 bool &isValid) {
  std::vector<const Array*> objects;
  std::vector< std::vector<unsigned char> > values;
  bool hasSolution;

  if (!computeInitialValues(query, objects, values, hasSolution))
    return false;

  isValid = !hasSolution;
  return true;
}

bool Z3SolverImpl::computeValue(const Query& query,
                                 ref<Expr> &result) {
  std::vector<const Array*> objects;
  std::vector< std::vector<unsigned char> > values;
  bool hasSolution;

  // Find the object used in the expression, and compute an assignment
  // for them.
  findSymbolicObjects(query.expr, objects);
  if (!computeInitialValues(query.withFalse(), objects, values, hasSolution))
    return false;
  assert(hasSolution && "state has invalid constraint set");

  // Evaluate the expression with the computed assignment.
  Assignment a(objects, values);
  result = a.evaluate(query.expr);

  return true;
}

bool
Z3SolverImpl::computeInitialValues(const Query &query,
                                    const std::vector<const Array*>
                                      &objects,
                                    std::vector< std::vector<unsigned char> >
                                      &values,
                                    bool &hasSolution) {

  Z3_solver the_solver = Z3_mk_simple_solver(builder->ctx);
  Z3_solver_inc_ref(builder->ctx, the_solver);

  Z3_params params = Z3_mk_params(builder->ctx);
  Z3_params_inc_ref(builder->ctx, params);
  Z3_symbol r = Z3_mk_string_symbol(builder->ctx, ":timeout");
  Z3_params_set_uint(builder->ctx, params, r, (timeout > 0 ? (uint64_t) (timeout * 1000) : UINT_MAX));
  Z3_solver_set_params(builder->ctx, the_solver, params);
  Z3_params_dec_ref(builder->ctx, params);

  runStatusCode =  SOLVER_RUN_STATUS_FAILURE;

  TimerStatIncrementer t(stats::queryTime);

<<<<<<< HEAD
  for (ConstraintManager::const_iterator it = query.constraints.begin(),
         ie = query.constraints.end(); it != ie; ++it) {
	  Z3_solver_assert(builder->ctx, the_solver, builder->construct(*it));
=======
  int counter = 0;
  for (ConstraintManager::const_iterator it = query.constraints.begin(),
         ie = query.constraints.end(); it != ie; ++it) {
      Z3_sort sort = Z3_mk_bool_sort(builder->ctx);
      std::ostringstream convert ;
      convert<< counter;
      const char * name = convert.str().c_str();
      Z3_symbol symbol = Z3_mk_string_symbol(builder->ctx, name);
      Z3_ast cons = Z3_mk_const(builder->ctx, symbol, sort);
	  Z3_solver_assert_and_track(builder->ctx, the_solver, builder->construct(*it), cons);
	  counter++;
>>>>>>> 2c7be653
  }
  ++stats::queries;
  ++stats::queryCounterexamples;

  Z3_ast stp_e = builder->construct(query.expr);

  bool success;
  runStatusCode = runAndGetCex(builder, the_solver, stp_e, objects, values, hasSolution);
  success = true;

  if (success) {
	  if (hasSolution)
		  ++stats::queriesInvalid;
	  else
		  ++stats::queriesValid;
  }
<<<<<<< HEAD
=======

  if(Z3_solver_check(builder->ctx, the_solver) == Z3_L_FALSE) {
  	  Z3_ast_vector r = Z3_solver_get_unsat_core(builder->ctx, the_solver);
  	  for(unsigned int i=0; i <  Z3_ast_vector_size(builder->ctx,r); i++){
  		  Z3_ast temp = Z3_ast_vector_get(builder->ctx, r,i);
  		  int idx=0;
  		  for (ConstraintManager::const_iterator it = query.constraints.begin(),
  		         ie = query.constraints.end(); it != ie; ++it) {
  			 std::ostringstream convert ;
  			 convert<< idx;
  			 if(Z3_ast_to_string(builder->ctx,temp) == convert.str().c_str()){
  				 unsat_core.push_back(*it);
  				 break;
  			 }

  		    idx++;
  		  }
  	  }

    }

>>>>>>> 2c7be653
  return success;
}

SolverImpl::SolverRunStatus Z3SolverImpl::runAndGetCex(Z3Builder *builder, Z3_solver the_solver, Z3_ast q,
                                                const std::vector<const Array*> &objects,
                                                std::vector< std::vector<unsigned char> > &values,
                                                bool &hasSolution) {
<<<<<<< HEAD
=======
//	Z3_sort sort = Z3_mk_bool_sort(builder->ctx);
//	char const * name = "p2";
//	Z3_symbol symbol = Z3_mk_string_symbol(builder->ctx, name);
//	Z3_ast cons = Z3_mk_const(builder->ctx, symbol, sort);
>>>>>>> 2c7be653
	Z3_solver_assert(builder->ctx, the_solver, Z3_mk_not(builder->ctx, q));

	if (Z3_solver_check(builder->ctx, the_solver) == Z3_L_TRUE) {
	  hasSolution = true;
	  Z3_model m = Z3_solver_get_model(builder->ctx, the_solver);

	  values.reserve(objects.size());
	  for (std::vector<const Array*>::const_iterator
			  it = objects.begin(), ie = objects.end(); it != ie; ++it) {
		  const Array *array = *it;
		  std::vector<unsigned char> data;

		  data.reserve(array->size);
		  for (unsigned offset = 0; offset < array->size; offset++) {
			  Z3_ast counter;
			  Z3_ast initial_read = Z3_mk_bv2int(builder->ctx, builder->getInitialRead(array, offset), 0);
			  Z3_model_eval(builder->ctx, m, initial_read, Z3_TRUE, &counter);
			  int val = 0;
			  Z3_get_numeral_int(builder->ctx, counter, &val);
			  data.push_back(val);
		  }

		  values.push_back(data);
	  }

	  return SolverImpl::SOLVER_RUN_STATUS_SUCCESS_SOLVABLE;
  }

  return SolverImpl::SOLVER_RUN_STATUS_SUCCESS_UNSOLVABLE;
}


SolverImpl::SolverRunStatus Z3SolverImpl::getOperationStatusCode() {
   return runStatusCode;
}

#endif /* SUPPORT_Z3 */

/***/

#ifdef SUPPORT_METASMT

// ------------------------------------- MetaSMTSolverImpl class declaration ------------------------------

template<typename SolverContext>
class MetaSMTSolverImpl : public SolverImpl {
private:

  SolverContext _meta_solver;
  MetaSMTSolver<SolverContext>  *_solver;  
  MetaSMTBuilder<SolverContext> *_builder;
  double _timeout;
  bool   _useForked;
  SolverRunStatus _runStatusCode;

public:
  MetaSMTSolverImpl(MetaSMTSolver<SolverContext> *solver, bool useForked, bool optimizeDivides);  
  virtual ~MetaSMTSolverImpl();
  
  char *getConstraintLog(const Query&);
  void setCoreSolverTimeout(double timeout) { _timeout = timeout; }

  bool computeTruth(const Query&, bool &isValid);
  bool computeValue(const Query&, ref<Expr> &result);
    
  bool computeInitialValues(const Query &query,
                            const std::vector<const Array*> &objects,
                            std::vector< std::vector<unsigned char> > &values,
                            bool &hasSolution);
    
  SolverImpl::SolverRunStatus runAndGetCex(ref<Expr> query_expr,
                                           const std::vector<const Array*> &objects,
                                           std::vector< std::vector<unsigned char> > &values,
                                           bool &hasSolution);
  
  SolverImpl::SolverRunStatus runAndGetCexForked(const Query &query,
                                                 const std::vector<const Array*> &objects,
                                                 std::vector< std::vector<unsigned char> > &values,
                                                 bool &hasSolution,
                                                 double timeout);
  
  SolverRunStatus getOperationStatusCode();
  
  SolverContext& get_meta_solver() { return(_meta_solver); };
  
};

// ------------------------------------- MetaSMTSolver methods --------------------------------------------


template<typename SolverContext>
MetaSMTSolver<SolverContext>::MetaSMTSolver(bool useForked, bool optimizeDivides) 
  : Solver(new MetaSMTSolverImpl<SolverContext>(this, useForked, optimizeDivides))
{
   
}

template<typename SolverContext>
MetaSMTSolver<SolverContext>::~MetaSMTSolver()
{
  
}

template<typename SolverContext>
char *MetaSMTSolver<SolverContext>::getConstraintLog(const Query& query) {
  return(impl->getConstraintLog(query));
}

template<typename SolverContext>
void MetaSMTSolver<SolverContext>::setCoreSolverTimeout(double timeout) {
  impl->setCoreSolverTimeout(timeout);
}


// ------------------------------------- MetaSMTSolverImpl methods ----------------------------------------



template<typename SolverContext>
MetaSMTSolverImpl<SolverContext>::MetaSMTSolverImpl(MetaSMTSolver<SolverContext> *solver, bool useForked, bool optimizeDivides)
  : _solver(solver),    
    _builder(new MetaSMTBuilder<SolverContext>(_meta_solver, optimizeDivides)),
    _timeout(0.0),
    _useForked(useForked)
{  
  assert(_solver && "unable to create MetaSMTSolver");
  assert(_builder && "unable to create MetaSMTBuilder");
  
  if (_useForked) {
      shared_memory_id = shmget(IPC_PRIVATE, shared_memory_size, IPC_CREAT | 0700);
      assert(shared_memory_id >= 0 && "shmget failed");
      shared_memory_ptr = (unsigned char*) shmat(shared_memory_id, NULL, 0);
      assert(shared_memory_ptr != (void*) -1 && "shmat failed");
      shmctl(shared_memory_id, IPC_RMID, NULL);
  }
}

template<typename SolverContext>
MetaSMTSolverImpl<SolverContext>::~MetaSMTSolverImpl() {

}

template<typename SolverContext>
char *MetaSMTSolverImpl<SolverContext>::getConstraintLog(const Query&) {
  const char* msg = "Not supported";
  char *buf = new char[strlen(msg) + 1];
  strcpy(buf, msg);
  return(buf);
}

template<typename SolverContext>
bool MetaSMTSolverImpl<SolverContext>::computeTruth(const Query& query, bool &isValid) {  

  bool success = false;
  std::vector<const Array*> objects;
  std::vector< std::vector<unsigned char> > values;
  bool hasSolution;

  if (computeInitialValues(query, objects, values, hasSolution)) {
      // query.expr is valid iff !query.expr is not satisfiable
      isValid = !hasSolution;
      success = true;
  }

  return(success);
}

template<typename SolverContext>
bool MetaSMTSolverImpl<SolverContext>::computeValue(const Query& query, ref<Expr> &result) {
  
  bool success = false;
  std::vector<const Array*> objects;
  std::vector< std::vector<unsigned char> > values;
  bool hasSolution;

  // Find the object used in the expression, and compute an assignment for them.
  findSymbolicObjects(query.expr, objects);  
  if (computeInitialValues(query.withFalse(), objects, values, hasSolution)) {  
      assert(hasSolution && "state has invalid constraint set");
      // Evaluate the expression with the computed assignment.
      Assignment a(objects, values);
      result = a.evaluate(query.expr);
      success = true;
  }

  return(success);
}


template<typename SolverContext>
bool MetaSMTSolverImpl<SolverContext>::computeInitialValues(const Query &query,
                                             const std::vector<const Array*> &objects,
                                             std::vector< std::vector<unsigned char> > &values,
                                             bool &hasSolution) {  

  _runStatusCode =  SOLVER_RUN_STATUS_FAILURE;

  TimerStatIncrementer t(stats::queryTime);
  assert(_builder);

  /*
   * FIXME push() and pop() work for Z3 but not for Boolector.
   * If using Z3, use push() and pop() and assert constraints.
   * If using Boolector, assume constrainsts instead of asserting them.
   */
  //push(_meta_solver);

  if (!_useForked) {
      for (ConstraintManager::const_iterator it = query.constraints.begin(), ie = query.constraints.end(); it != ie; ++it) {
          //assertion(_meta_solver, _builder->construct(*it));
          assumption(_meta_solver, _builder->construct(*it));  
      }  
  }  
    
  ++stats::queries;
  ++stats::queryCounterexamples;  
 
  bool success = true;
  if (_useForked) {
      _runStatusCode = runAndGetCexForked(query, objects, values, hasSolution, _timeout);
      success = ((SOLVER_RUN_STATUS_SUCCESS_SOLVABLE == _runStatusCode) || (SOLVER_RUN_STATUS_SUCCESS_UNSOLVABLE == _runStatusCode));
  }
  else {
      _runStatusCode = runAndGetCex(query.expr, objects, values, hasSolution);
      success = true;
  } 
    
  if (success) {
      if (hasSolution) {
          ++stats::queriesInvalid;
      }
      else {
          ++stats::queriesValid;
      }
  }  
   
  //pop(_meta_solver); 
  
  return(success);
}

template<typename SolverContext>
SolverImpl::SolverRunStatus MetaSMTSolverImpl<SolverContext>::runAndGetCex(ref<Expr> query_expr,
                                             const std::vector<const Array*> &objects,
                                             std::vector< std::vector<unsigned char> > &values,
                                             bool &hasSolution)
{

  // assume the negation of the query  
  assumption(_meta_solver, _builder->construct(Expr::createIsZero(query_expr)));  
  hasSolution = solve(_meta_solver);  
  
  if (hasSolution) {
      values.reserve(objects.size());
      for (std::vector<const Array*>::const_iterator it = objects.begin(), ie = objects.end(); it != ie; ++it) {
        
          const Array *array = *it;
          assert(array);
          typename SolverContext::result_type array_exp = _builder->getInitialArray(array);
           
          std::vector<unsigned char> data;      
          data.reserve(array->size);       
           
          for (unsigned offset = 0; offset < array->size; offset++) {
              typename SolverContext::result_type elem_exp = evaluate(
                       _meta_solver,
                       metaSMT::logic::Array::select(array_exp, bvuint(offset, array->getDomain())));
              unsigned char elem_value = metaSMT::read_value(_meta_solver, elem_exp);
              data.push_back(elem_value);
          }
                   
          values.push_back(data);
      }
  }
  
  if (true == hasSolution) {
      return(SolverImpl::SOLVER_RUN_STATUS_SUCCESS_SOLVABLE);
  }
  else {
      return(SolverImpl::SOLVER_RUN_STATUS_SUCCESS_UNSOLVABLE);  
  }
}

static void metaSMTTimeoutHandler(int x) {
  _exit(52);
}

template<typename SolverContext>
SolverImpl::SolverRunStatus MetaSMTSolverImpl<SolverContext>::runAndGetCexForked(const Query &query,
                                                          const std::vector<const Array*> &objects,
                                                          std::vector< std::vector<unsigned char> > &values,
                                                          bool &hasSolution,
                                                          double timeout)
{
  unsigned char *pos = shared_memory_ptr;
  unsigned sum = 0;
  for (std::vector<const Array*>::const_iterator it = objects.begin(), ie = objects.end(); it != ie; ++it) {
      sum += (*it)->size;    
  }
  // sum += sizeof(uint64_t);
  sum += sizeof(stats::queryConstructs);
  assert(sum < shared_memory_size && "not enough shared memory for counterexample");

  fflush(stdout);
  fflush(stderr);
  int pid = fork();
  if (pid == -1) {
      fprintf(stderr, "error: fork failed (for metaSMT)");
      return(SolverImpl::SOLVER_RUN_STATUS_FORK_FAILED);
  }
  
  if (pid == 0) {
      if (timeout) {
          ::alarm(0); /* Turn off alarm so we can safely set signal handler */
          ::signal(SIGALRM, metaSMTTimeoutHandler);
          ::alarm(std::max(1, (int) timeout));
      }     
      
      for (ConstraintManager::const_iterator it = query.constraints.begin(), ie = query.constraints.end(); it != ie; ++it) {      
          assertion(_meta_solver, _builder->construct(*it));
          //assumption(_meta_solver, _builder->construct(*it));  
      } 
      
      
      std::vector< std::vector<typename SolverContext::result_type> > aux_arr_exprs;
      if (UseMetaSMT == METASMT_BACKEND_BOOLECTOR) {
          for (std::vector<const Array*>::const_iterator it = objects.begin(), ie = objects.end(); it != ie; ++it) {
            
              std::vector<typename SolverContext::result_type> aux_arr;          
              const Array *array = *it;
              assert(array);
              typename SolverContext::result_type array_exp = _builder->getInitialArray(array);
              
              for (unsigned offset = 0; offset < array->size; offset++) {
                  typename SolverContext::result_type elem_exp = evaluate(
                      _meta_solver,
                      metaSMT::logic::Array::select(array_exp, bvuint(offset, array->getDomain())));
                  aux_arr.push_back(elem_exp);
              }
              aux_arr_exprs.push_back(aux_arr);
          }
          assert(aux_arr_exprs.size() == objects.size());
      }
      
           
      // assume the negation of the query
      // can be also asserted instead of assumed as we are in a child process
      assumption(_meta_solver, _builder->construct(Expr::createIsZero(query.expr)));        
      unsigned res = solve(_meta_solver);

      if (res) {

          if (UseMetaSMT != METASMT_BACKEND_BOOLECTOR) {

              for (std::vector<const Array*>::const_iterator it = objects.begin(), ie = objects.end(); it != ie; ++it) {

                  const Array *array = *it;
                  assert(array);
                  typename SolverContext::result_type array_exp = _builder->getInitialArray(array);      

                  for (unsigned offset = 0; offset < array->size; offset++) {

                      typename SolverContext::result_type elem_exp = evaluate(
                          _meta_solver,
                          metaSMT::logic::Array::select(array_exp, bvuint(offset, array->getDomain())));
                      unsigned char elem_value = metaSMT::read_value(_meta_solver, elem_exp);
                      *pos++ = elem_value;
                  }
              }
          }
          else {
              typename std::vector< std::vector<typename SolverContext::result_type> >::const_iterator eit = aux_arr_exprs.begin(), eie = aux_arr_exprs.end();
              for (std::vector<const Array*>::const_iterator it = objects.begin(), ie = objects.end(); it != ie, eit != eie; ++it, ++eit) {
                  const Array *array = *it;
                  const std::vector<typename SolverContext::result_type>& arr_exp = *eit;
                  assert(array);
                  assert(array->size == arr_exp.size());

                  for (unsigned offset = 0; offset < array->size; offset++) {
                      unsigned char elem_value = metaSMT::read_value(_meta_solver, arr_exp[offset]);
                       *pos++ = elem_value;
                  }
              }
          }
      }
      assert((uint64_t*) pos);
      *((uint64_t*) pos) = stats::queryConstructs;      
      
      _exit(!res);
  }
  else {
      int status;
      pid_t res;

      do {
          res = waitpid(pid, &status, 0);
      } 
      while (res < 0 && errno == EINTR);
    
      if (res < 0) {
          fprintf(stderr, "error: waitpid() for metaSMT failed");
          return(SolverImpl::SOLVER_RUN_STATUS_WAITPID_FAILED);
      }
      
      // From timed_run.py: It appears that linux at least will on
      // "occasion" return a status when the process was terminated by a
      // signal, so test signal first.
      if (WIFSIGNALED(status) || !WIFEXITED(status)) {
           fprintf(stderr, "error: metaSMT did not return successfully (status = %d) \n", WTERMSIG(status));
           return(SolverImpl::SOLVER_RUN_STATUS_INTERRUPTED);
      }

      int exitcode = WEXITSTATUS(status);
      if (exitcode == 0) {
          hasSolution = true;
      } 
      else if (exitcode == 1) {
          hasSolution = false;
      }
      else if (exitcode == 52) {
          fprintf(stderr, "error: metaSMT timed out");
          return(SolverImpl::SOLVER_RUN_STATUS_TIMEOUT);
      }
      else {
          fprintf(stderr, "error: metaSMT did not return a recognized code");
          return(SolverImpl::SOLVER_RUN_STATUS_UNEXPECTED_EXIT_CODE);
      }
      
      if (hasSolution) {
          values = std::vector< std::vector<unsigned char> >(objects.size());
          unsigned i = 0;
          for (std::vector<const Array*>::const_iterator it = objects.begin(), ie = objects.end(); it != ie; ++it) {
              const Array *array = *it;
              assert(array);
              std::vector<unsigned char> &data = values[i++];
              data.insert(data.begin(), pos, pos + array->size);
              pos += array->size;
          }
      }
      stats::queryConstructs += (*((uint64_t*) pos) - stats::queryConstructs);      

      if (true == hasSolution) {
          return SolverImpl::SOLVER_RUN_STATUS_SUCCESS_SOLVABLE;
      }
      else {
          return SolverImpl::SOLVER_RUN_STATUS_SUCCESS_UNSOLVABLE;
      }
  }
}

template<typename SolverContext>
SolverImpl::SolverRunStatus MetaSMTSolverImpl<SolverContext>::getOperationStatusCode() {
   return _runStatusCode;
}

template class MetaSMTSolver< DirectSolver_Context < Boolector> >;
template class MetaSMTSolver< DirectSolver_Context < Z3_Backend> >;
template class MetaSMTSolver< DirectSolver_Context < STP_Backend> >;

#endif /* SUPPORT_METASMT */
<|MERGE_RESOLUTION|>--- conflicted
+++ resolved
@@ -865,10 +865,7 @@
   Z3Builder *builder;
   double timeout;
   SolverRunStatus runStatusCode;
-<<<<<<< HEAD
-=======
   std::vector< ref<Expr> > unsat_core;
->>>>>>> 2c7be653
 
 public:
   Z3SolverImpl();
@@ -890,13 +887,10 @@
 
   }
 
-<<<<<<< HEAD
-=======
   std::vector< ref<Expr> > getUnsatCore(){
 	  return unsat_core;
   }
 
->>>>>>> 2c7be653
   bool computeTruth(const Query&, bool &isValid);
   bool computeValue(const Query&, ref<Expr> &result);
   bool computeInitialValues(const Query&,
@@ -1012,11 +1006,6 @@
 
   TimerStatIncrementer t(stats::queryTime);
 
-<<<<<<< HEAD
-  for (ConstraintManager::const_iterator it = query.constraints.begin(),
-         ie = query.constraints.end(); it != ie; ++it) {
-	  Z3_solver_assert(builder->ctx, the_solver, builder->construct(*it));
-=======
   int counter = 0;
   for (ConstraintManager::const_iterator it = query.constraints.begin(),
          ie = query.constraints.end(); it != ie; ++it) {
@@ -1028,7 +1017,6 @@
       Z3_ast cons = Z3_mk_const(builder->ctx, symbol, sort);
 	  Z3_solver_assert_and_track(builder->ctx, the_solver, builder->construct(*it), cons);
 	  counter++;
->>>>>>> 2c7be653
   }
   ++stats::queries;
   ++stats::queryCounterexamples;
@@ -1045,8 +1033,6 @@
 	  else
 		  ++stats::queriesValid;
   }
-<<<<<<< HEAD
-=======
 
   if(Z3_solver_check(builder->ctx, the_solver) == Z3_L_FALSE) {
   	  Z3_ast_vector r = Z3_solver_get_unsat_core(builder->ctx, the_solver);
@@ -1068,7 +1054,6 @@
 
     }
 
->>>>>>> 2c7be653
   return success;
 }
 
@@ -1076,13 +1061,10 @@
                                                 const std::vector<const Array*> &objects,
                                                 std::vector< std::vector<unsigned char> > &values,
                                                 bool &hasSolution) {
-<<<<<<< HEAD
-=======
 //	Z3_sort sort = Z3_mk_bool_sort(builder->ctx);
 //	char const * name = "p2";
 //	Z3_symbol symbol = Z3_mk_string_symbol(builder->ctx, name);
 //	Z3_ast cons = Z3_mk_const(builder->ctx, symbol, sort);
->>>>>>> 2c7be653
 	Z3_solver_assert(builder->ctx, the_solver, Z3_mk_not(builder->ctx, q));
 
 	if (Z3_solver_check(builder->ctx, the_solver) == Z3_L_TRUE) {
