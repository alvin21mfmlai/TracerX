//===-- Executor.cpp ------------------------------------------------------===//
//
//                     The KLEE Symbolic Virtual Machine
//
// This file is distributed under the University of Illinois Open Source
// License. See LICENSE.TXT for details.
//
//===----------------------------------------------------------------------===//

#include "Executor.h"
#include "Context.h"
#include "CoreStats.h"
#include "ExternalDispatcher.h"
#include "ImpliedValue.h"
#include "Memory.h"
#include "MemoryManager.h"
#include "PTree.h"
#include "ITree.h"
#include "Searcher.h"
#include "SeedInfo.h"
#include "SpecialFunctionHandler.h"
#include "StatsTracker.h"
#include "TimingSolver.h"
#include "UserSearcher.h"
#include "ExecutorTimerInfo.h"


#include "klee/ExecutionState.h"
#include "klee/Expr.h"
#include "klee/Interpreter.h"
#include "klee/TimerStatIncrementer.h"
#include "klee/CommandLine.h"
#include "klee/Common.h"
#include "klee/util/Assignment.h"
#include "klee/util/ExprPPrinter.h"
#include "klee/util/ExprSMTLIBPrinter.h"
#include "klee/util/ExprUtil.h"
#include "klee/util/GetElementPtrTypeIterator.h"
#include "klee/Config/Version.h"
#include "klee/Internal/ADT/KTest.h"
#include "klee/Internal/ADT/RNG.h"
#include "klee/Internal/Module/Cell.h"
#include "klee/Internal/Module/InstructionInfoTable.h"
#include "klee/Internal/Module/KInstruction.h"
#include "klee/Internal/Module/KModule.h"
#include "klee/Internal/Support/ErrorHandling.h"
#include "klee/Internal/Support/FloatEvaluation.h"
#include "klee/Internal/System/Time.h"
#include "klee/Internal/System/MemoryUsage.h"
#include "klee/SolverStats.h"

#if LLVM_VERSION_CODE >= LLVM_VERSION(3, 3)
#include "llvm/IR/Function.h"
#include "llvm/IR/Attributes.h"
#include "llvm/IR/BasicBlock.h"
#include "llvm/IR/Constants.h"
#include "llvm/IR/Function.h"
#include "llvm/IR/Instructions.h"
#include "llvm/IR/IntrinsicInst.h"
#include "llvm/IR/LLVMContext.h"
#include "llvm/IR/Module.h"
#include "llvm/IR/DataLayout.h"
#include "llvm/IR/TypeBuilder.h"
#else
#include "llvm/Attributes.h"
#include "llvm/BasicBlock.h"
#include "llvm/Constants.h"
#include "llvm/Function.h"
#include "llvm/Instructions.h"
#include "llvm/IntrinsicInst.h"
#include "llvm/LLVMContext.h"
#include "llvm/Module.h"

#if LLVM_VERSION_CODE <= LLVM_VERSION(3, 1)
#include "llvm/Target/TargetData.h"
#else
#include "llvm/DataLayout.h"
#include "llvm/TypeBuilder.h"
#endif
#endif
#include "llvm/ADT/SmallPtrSet.h"
#include "llvm/ADT/StringExtras.h"
#include "llvm/Support/CommandLine.h"
#include "llvm/Support/ErrorHandling.h"
#include "llvm/Support/Process.h"
#include "llvm/Support/raw_ostream.h"
#include "llvm/Analysis/MemoryDependenceAnalysis.h"

#if LLVM_VERSION_CODE < LLVM_VERSION(3, 5)
#include "llvm/Support/CallSite.h"
#else
#include "llvm/IR/CallSite.h"
#endif

#ifdef HAVE_ZLIB_H
#include "klee/Internal/Support/CompressionStream.h"
#endif

#include <cassert>
#include <algorithm>
#include <iomanip>
#include <iosfwd>
#include <fstream>
#include <sstream>
#include <vector>
#include <string>

#include <sys/mman.h>

#include <errno.h>
#include <cxxabi.h>

using namespace llvm;
using namespace klee;



namespace {
  cl::opt<bool>
  DumpStatesOnHalt("dump-states-on-halt",
                   cl::init(true),
		   cl::desc("Dump test cases for all active states on exit (default=on)"));
 
  cl::opt<bool>
  RandomizeFork("randomize-fork",
                cl::init(false),
		cl::desc("Randomly swap the true and false states on a fork (default=off)"));
 
  cl::opt<bool>
  AllowExternalSymCalls("allow-external-sym-calls",
                        cl::init(false),
			cl::desc("Allow calls with symbolic arguments to external functions.  This concretizes the symbolic arguments.  (default=off)"));

  /// The different query logging solvers that can switched on/off
  enum PrintDebugInstructionsType {
    STDERR_ALL, ///
    STDERR_SRC,
    STDERR_COMPACT,
    FILE_ALL,    ///
    FILE_SRC,    ///
    FILE_COMPACT ///
  };

  llvm::cl::list<PrintDebugInstructionsType> DebugPrintInstructions(
      "debug-print-instructions",
      llvm::cl::desc("Log instructions during execution."),
      llvm::cl::values(
          clEnumValN(STDERR_ALL, "all:stderr", "Log all instructions to stderr "
                                               "in format [src, inst_id, "
                                               "llvm_inst]"),
          clEnumValN(STDERR_SRC, "src:stderr",
                     "Log all instructions to stderr in format [src, inst_id]"),
          clEnumValN(STDERR_COMPACT, "compact:stderr",
                     "Log all instructions to stderr in format [inst_id]"),
          clEnumValN(FILE_ALL, "all:file", "Log all instructions to file "
                                           "instructions.txt in format [src, "
                                           "inst_id, llvm_inst]"),
          clEnumValN(FILE_SRC, "src:file", "Log all instructions to file "
                                           "instructions.txt in format [src, "
                                           "inst_id]"),
          clEnumValN(FILE_COMPACT, "compact:file",
                     "Log all instructions to file instructions.txt in format "
                     "[inst_id]"),
          clEnumValEnd),
      llvm::cl::CommaSeparated);
#ifdef HAVE_ZLIB_H
  cl::opt<bool> DebugCompressInstructions(
      "debug-compress-instructions", cl::init(false),
      cl::desc("Compress the logged instructions in gzip format."));
#endif

  cl::opt<bool>
  DebugCheckForImpliedValues("debug-check-for-implied-values");


  cl::opt<bool>
  SimplifySymIndices("simplify-sym-indices",
                     cl::init(false),
		     cl::desc("Simplify symbolic accesses using equalities from other constraints (default=off)"));

  cl::opt<bool>
  EqualitySubstitution("equality-substitution",
		       cl::init(true),
		       cl::desc("Simplify equality expressions before querying the solver (default=on)."));

  cl::opt<unsigned>
  MaxSymArraySize("max-sym-array-size",
                  cl::init(0));

  cl::opt<bool>
  SuppressExternalWarnings("suppress-external-warnings",
			   cl::init(false),
			   cl::desc("Supress warnings about calling external functions."));

  cl::opt<bool>
  AllExternalWarnings("all-external-warnings",
		      cl::init(false),
		      cl::desc("Issue an warning everytime an external call is made," 
			       "as opposed to once per function (default=off)"));

  cl::opt<bool>
  OnlyOutputStatesCoveringNew("only-output-states-covering-new",
                              cl::init(false),
			      cl::desc("Only output test cases covering new code (default=off)."));

  cl::opt<bool>
  EmitAllErrors("emit-all-errors",
                cl::init(false),
                cl::desc("Generate tests cases for all errors "
                         "(default=off, i.e. one per (error,instruction) pair)"));
  
  cl::opt<bool>
  NoExternals("no-externals", 
           cl::desc("Do not allow external function calls (default=off)"));

  cl::opt<bool>
  AlwaysOutputSeeds("always-output-seeds",
		    cl::init(true));

  cl::opt<bool>
  OnlyReplaySeeds("only-replay-seeds",
		  cl::init(false),
                  cl::desc("Discard states that do not have a seed (default=off)."));
 
  cl::opt<bool>
  OnlySeed("only-seed",
	   cl::init(false),
           cl::desc("Stop execution after seeding is done without doing regular search (default=off)."));
 
  cl::opt<bool>
  AllowSeedExtension("allow-seed-extension",
		     cl::init(false),
                     cl::desc("Allow extra (unbound) values to become symbolic during seeding (default=false)."));
 
  cl::opt<bool>
  ZeroSeedExtension("zero-seed-extension",
		    cl::init(false),
		    cl::desc("(default=off)"));
 
  cl::opt<bool>
  AllowSeedTruncation("allow-seed-truncation",
		      cl::init(false),
                      cl::desc("Allow smaller buffers than in seeds (default=off)."));
 
  cl::opt<bool>
  NamedSeedMatching("named-seed-matching",
		    cl::init(false),
                    cl::desc("Use names to match symbolic objects to inputs (default=off)."));

  cl::opt<double>
  MaxStaticForkPct("max-static-fork-pct", 
		   cl::init(1.),
		   cl::desc("(default=1.0)"));

  cl::opt<double>
  MaxStaticSolvePct("max-static-solve-pct",
		    cl::init(1.),
		    cl::desc("(default=1.0)"));

  cl::opt<double>
  MaxStaticCPForkPct("max-static-cpfork-pct", 
		     cl::init(1.),
		     cl::desc("(default=1.0)"));

  cl::opt<double>
  MaxStaticCPSolvePct("max-static-cpsolve-pct",
		      cl::init(1.),
		      cl::desc("(default=1.0)"));

  cl::opt<double>
  MaxInstructionTime("max-instruction-time",
                     cl::desc("Only allow a single instruction to take this much time (default=0s (off)). Enables --use-forked-solver"),
                     cl::init(0));
  
  cl::opt<double>
  SeedTime("seed-time",
           cl::desc("Amount of time to dedicate to seeds, before normal search (default=0 (off))"),
           cl::init(0));
  
  cl::list<Executor::TerminateReason>
  ExitOnErrorType("exit-on-error-type",
		  cl::desc("Stop execution after reaching a specified condition.  (default=off)"),
		  cl::values(
		    clEnumValN(Executor::Abort, "Abort", "The program crashed"),
		    clEnumValN(Executor::Assert, "Assert", "An assertion was hit"),
		    clEnumValN(Executor::Exec, "Exec", "Trying to execute an unexpected instruction"),
		    clEnumValN(Executor::External, "External", "External objects referenced"),
		    clEnumValN(Executor::Free, "Free", "Freeing invalid memory"),
		    clEnumValN(Executor::Model, "Model", "Memory model limit hit"),
		    clEnumValN(Executor::Overflow, "Overflow", "An overflow occurred"),
		    clEnumValN(Executor::Ptr, "Ptr", "Pointer error"),
		    clEnumValN(Executor::ReadOnly, "ReadOnly", "Write to read-only memory"),
		    clEnumValN(Executor::ReportError, "ReportError", "klee_report_error called"),
		    clEnumValN(Executor::User, "User", "Wrong klee_* functions invocation"),
		    clEnumValN(Executor::Unhandled, "Unhandled", "Unhandled instruction hit"),
		    clEnumValEnd),
		  cl::ZeroOrMore);

  cl::opt<unsigned int>
  StopAfterNInstructions("stop-after-n-instructions",
                         cl::desc("Stop execution after specified number of instructions (default=0 (off))"),
                         cl::init(0));
  
  cl::opt<unsigned>
  MaxForks("max-forks",
           cl::desc("Only fork this many times (default=-1 (off))"),
           cl::init(~0u));
  
  cl::opt<unsigned>
  MaxDepth("max-depth",
           cl::desc("Only allow this many symbolic branches (default=0 (off))"),
           cl::init(0));
  
  cl::opt<unsigned>
  MaxMemory("max-memory",
            cl::desc("Refuse to fork when above this amount of memory (in MB, default=2000)"),
            cl::init(2000));

  cl::opt<bool>
  MaxMemoryInhibit("max-memory-inhibit",
            cl::desc("Inhibit forking at memory cap (vs. random terminate) (default=on)"),
            cl::init(true));
}


namespace klee {
  RNG theRNG;
}

<<<<<<< HEAD
Executor::Executor(const InterpreterOptions &opts,
                   InterpreterHandler *ih) 
  : Interpreter(opts),
    kmodule(0),
    interpreterHandler(ih),
    searcher(0),
    externalDispatcher(new ExternalDispatcher()),
    statsTracker(0),
    pathWriter(0),
    symPathWriter(0),
    specialFunctionHandler(0),
    processTree(0),
    interpTree(0), 
    replayOut(0),
    replayPath(0),    
    usingSeeds(0),
    atMemoryLimit(false),
    inhibitForking(false),
    haltExecution(false),
    ivcEnabled(false),
    coreSolverTimeout(MaxCoreSolverTime != 0 && MaxInstructionTime != 0
      ? std::min(MaxCoreSolverTime,MaxInstructionTime)
      : std::max(MaxCoreSolverTime,MaxInstructionTime)) {
      
  if (coreSolverTimeout) UseForkedCoreSolver = true;
  
  Solver *coreSolver = NULL;
  
#ifdef SUPPORT_METASMT
  if (UseMetaSMT != METASMT_BACKEND_NONE) {
    
    std::string backend;
    
    switch (UseMetaSMT) {
          case METASMT_BACKEND_STP:
              backend = "STP"; 
              coreSolver = new MetaSMTSolver< DirectSolver_Context < STP_Backend > >(UseForkedCoreSolver, CoreSolverOptimizeDivides);
              break;
          case METASMT_BACKEND_Z3:
              backend = "Z3";
              coreSolver = new MetaSMTSolver< DirectSolver_Context < Z3_Backend > >(UseForkedCoreSolver, CoreSolverOptimizeDivides);
              break;
          case METASMT_BACKEND_BOOLECTOR:
              backend = "Boolector";
              coreSolver = new MetaSMTSolver< DirectSolver_Context < Boolector > >(UseForkedCoreSolver, CoreSolverOptimizeDivides);
              break;
          default:
              assert(false);
              break;
    };
    llvm::errs() << "Starting MetaSMTSolver(" << backend << ") ...\n";
  }
  else {
    coreSolver = new STPSolver(UseForkedCoreSolver, CoreSolverOptimizeDivides);
    llvm::errs() << "Starting STPSolver ...\n";
  }
#elif SUPPORT_STP

#ifdef SUPPORT_Z3
  switch (SelectSolver) {
  case SOLVER_STP:
    coreSolver = new STPSolver(UseForkedCoreSolver, CoreSolverOptimizeDivides);
    llvm::errs() << "Starting STPSolver ...\n";
    break;
  case SOLVER_Z3:
    coreSolver = new Z3Solver();
    llvm::errs() << "Starting Z3Solver ...\n";
    break;
  default:
    assert(false);
    break;
  };
#else
  coreSolver = new STPSolver(UseForkedCoreSolver, CoreSolverOptimizeDivides);
  llvm::errs() << "Starting STPSolver ...\n";
#endif /* SUPPORT_Z3 */

#elif SUPPORT_Z3
  coreSolver = new Z3Solver();
  llvm::errs() << "Starting Z3Solver ...\n";
#endif /* SUPPORT_METASMT */
  
   
  Solver *solver = 
    constructSolverChain(coreSolver,
                         interpreterHandler->getOutputFilename(ALL_QUERIES_SMT2_FILE_NAME),
                         interpreterHandler->getOutputFilename(SOLVER_QUERIES_SMT2_FILE_NAME),
                         interpreterHandler->getOutputFilename(ALL_QUERIES_PC_FILE_NAME),
                         interpreterHandler->getOutputFilename(SOLVER_QUERIES_PC_FILE_NAME));

#ifdef SUPPORT_Z3
// In case interpolation is enabled with Z3 solver,
// we should not simplify the constraints before
// submitting them to the solver.
#ifdef SUPPORT_STP
  if (SelectSolver == SOLVER_Z3) {
    this->solver = new TimingSolver(
        solver, NoInterpolation ? EqualitySubstitution : false);
  } else {
    this->solver = new TimingSolver(solver, EqualitySubstitution);
  }
#else
  this->solver = new TimingSolver(solver, NoInterpolation? EqualitySubstitution : false);
#endif /* SUPPORT_STP */

#else
  this->solver = new TimingSolver(solver, EqualitySubstitution);
#endif /* SUPPORT_Z3 */
=======
const char *Executor::TerminateReasonNames[] = {
  [ Abort ] = "abort",
  [ Assert ] = "assert",
  [ Exec ] = "exec",
  [ External ] = "external",
  [ Free ] = "free",
  [ Model ] = "model",
  [ Overflow ] = "overflow",
  [ Ptr ] = "ptr",
  [ ReadOnly ] = "readonly",
  [ ReportError ] = "reporterror",
  [ User ] = "user",
  [ Unhandled ] = "xxx",
};

Executor::Executor(const InterpreterOptions &opts, InterpreterHandler *ih)
    : Interpreter(opts), kmodule(0), interpreterHandler(ih), searcher(0),
      externalDispatcher(new ExternalDispatcher()), statsTracker(0),
      pathWriter(0), symPathWriter(0), specialFunctionHandler(0),
      processTree(0), replayKTest(0), replayPath(0), usingSeeds(0),
      atMemoryLimit(false), inhibitForking(false), haltExecution(false),
      ivcEnabled(false),
      coreSolverTimeout(MaxCoreSolverTime != 0 && MaxInstructionTime != 0
                            ? std::min(MaxCoreSolverTime, MaxInstructionTime)
                            : std::max(MaxCoreSolverTime, MaxInstructionTime)),
      debugInstFile(0), debugLogBuffer(debugBufferString) {

  if (coreSolverTimeout) UseForkedCoreSolver = true;
  Solver *coreSolver = klee::createCoreSolver(CoreSolverToUse);
  if (!coreSolver) {
    klee_error("Failed to create core solver\n");
  }
  Solver *solver = constructSolverChain(
      coreSolver,
      interpreterHandler->getOutputFilename(ALL_QUERIES_SMT2_FILE_NAME),
      interpreterHandler->getOutputFilename(SOLVER_QUERIES_SMT2_FILE_NAME),
      interpreterHandler->getOutputFilename(ALL_QUERIES_PC_FILE_NAME),
      interpreterHandler->getOutputFilename(SOLVER_QUERIES_PC_FILE_NAME));
>>>>>>> 43d51455

  this->solver = new TimingSolver(solver, EqualitySubstitution);
  memory = new MemoryManager(&arrayCache);

  if (optionIsSet(DebugPrintInstructions, FILE_ALL) ||
      optionIsSet(DebugPrintInstructions, FILE_COMPACT) ||
      optionIsSet(DebugPrintInstructions, FILE_SRC)) {
    std::string debug_file_name =
        interpreterHandler->getOutputFilename("instructions.txt");
    std::string ErrorInfo;
#ifdef HAVE_ZLIB_H
    if (!DebugCompressInstructions) {
#endif

#if LLVM_VERSION_CODE >= LLVM_VERSION(3, 5)
    debugInstFile = new llvm::raw_fd_ostream(debug_file_name.c_str(), ErrorInfo,
                                             llvm::sys::fs::OpenFlags::F_Text),
#else
    debugInstFile =
        new llvm::raw_fd_ostream(debug_file_name.c_str(), ErrorInfo);
#endif
#ifdef HAVE_ZLIB_H
    } else {
      debugInstFile = new compressed_fd_ostream(
          (debug_file_name + ".gz").c_str(), ErrorInfo);
    }
#endif
    if (ErrorInfo != "") {
      klee_error("Could not open file %s : %s", debug_file_name.c_str(),
                 ErrorInfo.c_str());
    }
  }
}


const Module *Executor::setModule(llvm::Module *module, 
                                  const ModuleOptions &opts) {
  assert(!kmodule && module && "can only register one module"); // XXX gross
  
  kmodule = new KModule(module);

  // Initialize the context.
#if LLVM_VERSION_CODE <= LLVM_VERSION(3, 1)
  TargetData *TD = kmodule->targetData;
#else
  DataLayout *TD = kmodule->targetData;
#endif
  Context::initialize(TD->isLittleEndian(),
                      (Expr::Width) TD->getPointerSizeInBits());

  specialFunctionHandler = new SpecialFunctionHandler(*this);

  specialFunctionHandler->prepare();
  kmodule->prepare(opts, interpreterHandler);
  specialFunctionHandler->bind();

  if (StatsTracker::useStatistics() || userSearcherRequiresMD2U()) {
    statsTracker = 
      new StatsTracker(*this,
                       interpreterHandler->getOutputFilename("assembly.ll"),
                       userSearcherRequiresMD2U());
  }
  
  return module;
}

Executor::~Executor() {
  delete memory;
  delete externalDispatcher;
  if (processTree)
    delete processTree;
  if (specialFunctionHandler)
    delete specialFunctionHandler;
  if (statsTracker)
    delete statsTracker;
  delete solver;
  delete kmodule;
  while(!timers.empty()) {
    delete timers.back();
    timers.pop_back();
  }
  if (debugInstFile) {
    delete debugInstFile;
  }
}

/***/

void Executor::initializeGlobalObject(ExecutionState &state, ObjectState *os,
                                      const Constant *c, 
                                      unsigned offset) {
#if LLVM_VERSION_CODE <= LLVM_VERSION(3, 1)
  TargetData *targetData = kmodule->targetData;
#else
  DataLayout *targetData = kmodule->targetData;
#endif
  if (const ConstantVector *cp = dyn_cast<ConstantVector>(c)) {
    unsigned elementSize =
      targetData->getTypeStoreSize(cp->getType()->getElementType());
    for (unsigned i=0, e=cp->getNumOperands(); i != e; ++i)
      initializeGlobalObject(state, os, cp->getOperand(i), 
			     offset + i*elementSize);
  } else if (isa<ConstantAggregateZero>(c)) {
    unsigned i, size = targetData->getTypeStoreSize(c->getType());
    for (i=0; i<size; i++)
      os->write8(offset+i, (uint8_t) 0);
  } else if (const ConstantArray *ca = dyn_cast<ConstantArray>(c)) {
    unsigned elementSize =
      targetData->getTypeStoreSize(ca->getType()->getElementType());
    for (unsigned i=0, e=ca->getNumOperands(); i != e; ++i)
      initializeGlobalObject(state, os, ca->getOperand(i), 
			     offset + i*elementSize);
  } else if (const ConstantStruct *cs = dyn_cast<ConstantStruct>(c)) {
    const StructLayout *sl =
      targetData->getStructLayout(cast<StructType>(cs->getType()));
    for (unsigned i=0, e=cs->getNumOperands(); i != e; ++i)
      initializeGlobalObject(state, os, cs->getOperand(i), 
			     offset + sl->getElementOffset(i));
#if LLVM_VERSION_CODE >= LLVM_VERSION(3, 1)
  } else if (const ConstantDataSequential *cds =
               dyn_cast<ConstantDataSequential>(c)) {
    unsigned elementSize =
      targetData->getTypeStoreSize(cds->getElementType());
    for (unsigned i=0, e=cds->getNumElements(); i != e; ++i)
      initializeGlobalObject(state, os, cds->getElementAsConstant(i),
                             offset + i*elementSize);
#endif
  } else if (!isa<UndefValue>(c)) {
    unsigned StoreBits = targetData->getTypeStoreSizeInBits(c->getType());
    ref<ConstantExpr> C = evalConstant(c);

    // Extend the constant if necessary;
    assert(StoreBits >= C->getWidth() && "Invalid store size!");
    if (StoreBits > C->getWidth())
      C = C->ZExt(StoreBits);

    os->write(offset, C);
  }
}

MemoryObject * Executor::addExternalObject(ExecutionState &state, 
                                           void *addr, unsigned size, 
                                           bool isReadOnly) {
  MemoryObject *mo = memory->allocateFixed((uint64_t) (unsigned long) addr, 
                                           size, 0);
  ObjectState *os = bindObjectInState(state, mo, false);
  for(unsigned i = 0; i < size; i++)
    os->write8(i, ((uint8_t*)addr)[i]);
  if(isReadOnly)
    os->setReadOnly(true);  
  return mo;
}


extern void *__dso_handle __attribute__ ((__weak__));

void Executor::initializeGlobals(ExecutionState &state) {
  Module *m = kmodule->module;

  if (m->getModuleInlineAsm() != "")
    klee_warning("executable has module level assembly (ignoring)");
#if LLVM_VERSION_CODE < LLVM_VERSION(3, 3)
  assert(m->lib_begin() == m->lib_end() &&
         "XXX do not support dependent libraries");
#endif
  // represent function globals using the address of the actual llvm function
  // object. given that we use malloc to allocate memory in states this also
  // ensures that we won't conflict. we don't need to allocate a memory object
  // since reading/writing via a function pointer is unsupported anyway.
  for (Module::iterator i = m->begin(), ie = m->end(); i != ie; ++i) {
    Function *f = i;
    ref<ConstantExpr> addr(0);

    // If the symbol has external weak linkage then it is implicitly
    // not defined in this module; if it isn't resolvable then it
    // should be null.
    if (f->hasExternalWeakLinkage() && 
        !externalDispatcher->resolveSymbol(f->getName())) {
      addr = Expr::createPointer(0);
    } else {
      addr = Expr::createPointer((unsigned long) (void*) f);
      legalFunctions.insert((uint64_t) (unsigned long) (void*) f);
    }
    
    globalAddresses.insert(std::make_pair(f, addr));
  }

  // Disabled, we don't want to promote use of live externals.
#ifdef HAVE_CTYPE_EXTERNALS
#ifndef WINDOWS
#ifndef DARWIN
  /* From /usr/include/errno.h: it [errno] is a per-thread variable. */
  int *errno_addr = __errno_location();
  addExternalObject(state, (void *)errno_addr, sizeof *errno_addr, false);

  /* from /usr/include/ctype.h:
       These point into arrays of 384, so they can be indexed by any `unsigned
       char' value [0,255]; by EOF (-1); or by any `signed char' value
       [-128,-1).  ISO C requires that the ctype functions work for `unsigned */
  const uint16_t **addr = __ctype_b_loc();
  addExternalObject(state, const_cast<uint16_t*>(*addr-128),
                    384 * sizeof **addr, true);
  addExternalObject(state, addr, sizeof(*addr), true);
    
  const int32_t **lower_addr = __ctype_tolower_loc();
  addExternalObject(state, const_cast<int32_t*>(*lower_addr-128),
                    384 * sizeof **lower_addr, true);
  addExternalObject(state, lower_addr, sizeof(*lower_addr), true);
  
  const int32_t **upper_addr = __ctype_toupper_loc();
  addExternalObject(state, const_cast<int32_t*>(*upper_addr-128),
                    384 * sizeof **upper_addr, true);
  addExternalObject(state, upper_addr, sizeof(*upper_addr), true);
#endif
#endif
#endif

  // allocate and initialize globals, done in two passes since we may
  // need address of a global in order to initialize some other one.

  // allocate memory objects for all globals
  for (Module::const_global_iterator i = m->global_begin(),
         e = m->global_end();
       i != e; ++i) {
    if (i->isDeclaration()) {
      // FIXME: We have no general way of handling unknown external
      // symbols. If we really cared about making external stuff work
      // better we could support user definition, or use the EXE style
      // hack where we check the object file information.

      LLVM_TYPE_Q Type *ty = i->getType()->getElementType();
      uint64_t size = 0;
      if (ty->isSized()) {
	size = kmodule->targetData->getTypeStoreSize(ty);
      } else {
        klee_warning("Type for %.*s is not sized", (int)i->getName().size(),
			i->getName().data());
      }

      // XXX - DWD - hardcode some things until we decide how to fix.
#ifndef WINDOWS
      if (i->getName() == "_ZTVN10__cxxabiv117__class_type_infoE") {
        size = 0x2C;
      } else if (i->getName() == "_ZTVN10__cxxabiv120__si_class_type_infoE") {
        size = 0x2C;
      } else if (i->getName() == "_ZTVN10__cxxabiv121__vmi_class_type_infoE") {
        size = 0x2C;
      }
#endif

      if (size == 0) {
        klee_warning("Unable to find size for global variable: %.*s (use will result in out of bounds access)",
			(int)i->getName().size(), i->getName().data());
      }

      MemoryObject *mo = memory->allocate(size, false, true, i);
      ObjectState *os = bindObjectInState(state, mo, false);
      globalObjects.insert(std::make_pair(i, mo));
      globalAddresses.insert(std::make_pair(i, mo->getBaseExpr()));

      // Program already running = object already initialized.  Read
      // concrete value and write it to our copy.
      if (size) {
        void *addr;
        if (i->getName() == "__dso_handle") {
          addr = &__dso_handle; // wtf ?
        } else {
          addr = externalDispatcher->resolveSymbol(i->getName());
        }
        if (!addr)
          klee_error("unable to load symbol(%s) while initializing globals.", 
                     i->getName().data());

        for (unsigned offset=0; offset<mo->size; offset++)
          os->write8(offset, ((unsigned char*)addr)[offset]);
      }
    } else {
      LLVM_TYPE_Q Type *ty = i->getType()->getElementType();
      uint64_t size = kmodule->targetData->getTypeStoreSize(ty);
      MemoryObject *mo = memory->allocate(size, false, true, &*i);
      if (!mo)
        llvm::report_fatal_error("out of memory");
      ObjectState *os = bindObjectInState(state, mo, false);
      globalObjects.insert(std::make_pair(i, mo));
      globalAddresses.insert(std::make_pair(i, mo->getBaseExpr()));

      if (!i->hasInitializer())
          os->initializeToRandom();
    }
  }
  
  // link aliases to their definitions (if bound)
  for (Module::alias_iterator i = m->alias_begin(), ie = m->alias_end(); 
       i != ie; ++i) {
    // Map the alias to its aliasee's address. This works because we have
    // addresses for everything, even undefined functions. 
    globalAddresses.insert(std::make_pair(i, evalConstant(i->getAliasee())));
  }

  // once all objects are allocated, do the actual initialization
  for (Module::const_global_iterator i = m->global_begin(),
         e = m->global_end();
       i != e; ++i) {
    if (i->hasInitializer()) {
      MemoryObject *mo = globalObjects.find(i)->second;
      const ObjectState *os = state.addressSpace.findObject(mo);
      assert(os);
      ObjectState *wos = state.addressSpace.getWriteable(mo, os);
      
      initializeGlobalObject(state, wos, i->getInitializer(), 0);
      // if(i->isConstant()) os->setReadOnly(true);
    }
  }
}

void Executor::branch(ExecutionState &state, 
                      const std::vector< ref<Expr> > &conditions,
                      std::vector<ExecutionState*> &result) {
  TimerStatIncrementer timer(stats::forkTime);
  unsigned N = conditions.size();
  assert(N);

  if (MaxForks!=~0u && stats::forks >= MaxForks) {
    unsigned next = theRNG.getInt32() % N;
    for (unsigned i=0; i<N; ++i) {
      if (i == next) {
        result.push_back(&state);
      } else {
        result.push_back(NULL);
      }
    }
  } else {
    stats::forks += N-1;

    // XXX do proper balance or keep random?
    result.push_back(&state);
    for (unsigned i=1; i<N; ++i) {
      ExecutionState *es = result[theRNG.getInt32() % i];
      ExecutionState *ns = es->branch();
      addedStates.push_back(ns);
      result.push_back(ns);
      es->ptreeNode->data = 0;
      std::pair<PTree::Node*,PTree::Node*> res = 
        processTree->split(es->ptreeNode, ns, es);
      ns->ptreeNode = res.first;
      es->ptreeNode = res.second;

      if (INTERPOLATION_ENABLED) {
        std::pair<ITreeNode *, ITreeNode *> ires =
	  interpTree->split(es->itreeNode, ns, es);
        ns->itreeNode = ires.first;
        es->itreeNode = ires.second;
      }
    }
  }

  // If necessary redistribute seeds to match conditions, killing
  // states if necessary due to OnlyReplaySeeds (inefficient but
  // simple).
  
  std::map< ExecutionState*, std::vector<SeedInfo> >::iterator it = 
    seedMap.find(&state);
  if (it != seedMap.end()) {
    std::vector<SeedInfo> seeds = it->second;
    seedMap.erase(it);

    // Assume each seed only satisfies one condition (necessarily true
    // when conditions are mutually exclusive and their conjunction is
    // a tautology).
    for (std::vector<SeedInfo>::iterator siit = seeds.begin(), 
           siie = seeds.end(); siit != siie; ++siit) {
      unsigned i;
      for (i=0; i<N; ++i) {
        ref<ConstantExpr> res;
        bool success = 
          solver->getValue(state, siit->assignment.evaluate(conditions[i]), 
                           res);
        assert(success && "FIXME: Unhandled solver failure");
        (void) success;
        if (res->isTrue())
          break;
      }
      
      // If we didn't find a satisfying condition randomly pick one
      // (the seed will be patched).
      if (i==N)
        i = theRNG.getInt32() % N;

      // Extra check in case we're replaying seeds with a max-fork
      if (result[i])
        seedMap[result[i]].push_back(*siit);
    }

    if (OnlyReplaySeeds) {
      for (unsigned i=0; i<N; ++i) {
        if (result[i] && !seedMap.count(result[i])) {
          terminateState(*result[i]);
          result[i] = NULL;
        }
      } 
    }
  }

  for (unsigned i=0; i<N; ++i)
    if (result[i])
      addConstraint(*result[i], conditions[i]);
}

Executor::StatePair 
Executor::fork(ExecutionState &current, ref<Expr> condition, bool isInternal) {
  Solver::Validity res;
  std::map< ExecutionState*, std::vector<SeedInfo> >::iterator it = 
    seedMap.find(&current);
  bool isSeeding = it != seedMap.end();

  if (!isSeeding && !isa<ConstantExpr>(condition) && 
      (MaxStaticForkPct!=1. || MaxStaticSolvePct != 1. ||
       MaxStaticCPForkPct!=1. || MaxStaticCPSolvePct != 1.) &&
      statsTracker->elapsed() > 60.) {
    StatisticManager &sm = *theStatisticManager;
    CallPathNode *cpn = current.stack.back().callPathNode;
    if ((MaxStaticForkPct<1. &&
         sm.getIndexedValue(stats::forks, sm.getIndex()) > 
         stats::forks*MaxStaticForkPct) ||
        (MaxStaticCPForkPct<1. &&
         cpn && (cpn->statistics.getValue(stats::forks) > 
                 stats::forks*MaxStaticCPForkPct)) ||
        (MaxStaticSolvePct<1 &&
         sm.getIndexedValue(stats::solverTime, sm.getIndex()) > 
         stats::solverTime*MaxStaticSolvePct) ||
        (MaxStaticCPForkPct<1. &&
         cpn && (cpn->statistics.getValue(stats::solverTime) > 
                 stats::solverTime*MaxStaticCPSolvePct))) {
      ref<ConstantExpr> value; 
      bool success = solver->getValue(current, condition, value);
      assert(success && "FIXME: Unhandled solver failure");
      (void) success;
      addConstraint(current, EqExpr::create(value, condition));
      condition = value;
    }
  }

  double timeout = coreSolverTimeout;
  if (isSeeding)
    timeout *= it->second.size();

  // llvm::errs() << "Calling solver->evaluate on query:\n";
  // ExprPPrinter::printQuery(llvm::errs(), current.constraints, condition);

  solver->setTimeout(timeout);
  bool success = solver->evaluate(current, condition, res);
  solver->setTimeout(0);

  if (!success) {
    current.pc = current.prevPC;
    terminateStateEarly(current, "Query timed out (fork).");
    return StatePair(0, 0);
  }

  if (!isSeeding) {
    if (replayPath && !isInternal) {
      assert(replayPosition<replayPath->size() &&
             "ran out of branches in replay path mode");
      bool branch = (*replayPath)[replayPosition++];
      
      if (res==Solver::True) {
        assert(branch && "hit invalid branch in replay path mode");
      } else if (res==Solver::False) {
        assert(!branch && "hit invalid branch in replay path mode");
      } else {
        // add constraints
        if(branch) {
          res = Solver::True;
          addConstraint(current, condition);
        } else  {
          res = Solver::False;
          addConstraint(current, Expr::createIsZero(condition));
        }
      }
    } else if (res==Solver::Unknown) {
      assert(!replayKTest && "in replay mode, only one branch can be true.");
      
      if ((MaxMemoryInhibit && atMemoryLimit) || 
          current.forkDisabled ||
          inhibitForking || 
          (MaxForks!=~0u && stats::forks >= MaxForks)) {

	if (MaxMemoryInhibit && atMemoryLimit)
	  klee_warning_once(0, "skipping fork (memory cap exceeded)");
	else if (current.forkDisabled)
	  klee_warning_once(0, "skipping fork (fork disabled on current path)");
	else if (inhibitForking)
	  klee_warning_once(0, "skipping fork (fork disabled globally)");
	else 
	  klee_warning_once(0, "skipping fork (max-forks reached)");

        TimerStatIncrementer timer(stats::forkTime);
        if (theRNG.getBool()) {
          addConstraint(current, condition);
          res = Solver::True;        
        } else {
          addConstraint(current, Expr::createIsZero(condition));
          res = Solver::False;
        }
      }
    }
  }

  // Fix branch in only-replay-seed mode, if we don't have both true
  // and false seeds.
  if (isSeeding && 
      (current.forkDisabled || OnlyReplaySeeds) && 
      res == Solver::Unknown) {
    bool trueSeed=false, falseSeed=false;
    // Is seed extension still ok here?
    for (std::vector<SeedInfo>::iterator siit = it->second.begin(), 
           siie = it->second.end(); siit != siie; ++siit) {
      ref<ConstantExpr> res;
      bool success = 
        solver->getValue(current, siit->assignment.evaluate(condition), res);
      assert(success && "FIXME: Unhandled solver failure");
      (void) success;
      if (res->isTrue()) {
        trueSeed = true;
      } else {
        falseSeed = true;
      }
      if (trueSeed && falseSeed)
        break;
    }
    if (!(trueSeed && falseSeed)) {
      assert(trueSeed || falseSeed);
      
      res = trueSeed ? Solver::True : Solver::False;
      addConstraint(current,
                    trueSeed ? condition : Expr::createIsZero(condition));
    }
  }

  // XXX - even if the constraint is provable one way or the other we
  // can probably benefit by adding this constraint and allowing it to
  // reduce the other constraints. For example, if we do a binary
  // search on a particular value, and then see a comparison against
  // the value it has been fixed at, we should take this as a nice
  // hint to just use the single constraint instead of all the binary
  // search ones. If that makes sense.
  if (res==Solver::True) {

    if (!isInternal) {
      if (pathWriter) {
        current.pathOS << "1";
      }
    }

    if (INTERPOLATION_ENABLED) {
      // Validity proof succeeded of a query: antecedent -> consequent.
      // We then extract the unsatisfiability core of antecedent and not
      // consequent as the Craig interpolant.
      interpTree->markPathCondition(current, solver);
    }

    return StatePair(&current, 0);
  } else if (res==Solver::False) {
    if (!isInternal) {
      if (pathWriter) {
        current.pathOS << "0";
      }
    }

    if (INTERPOLATION_ENABLED) {
      // Falsity proof succeeded of a query: antecedent -> consequent,
      // which means that antecedent -> not(consequent) is valid. In this
      // case also we extract the unsat core of the proof
      interpTree->markPathCondition(current, solver);
    }

    return StatePair(0, &current);
  } else {
    TimerStatIncrementer timer(stats::forkTime);
    ExecutionState *falseState, *trueState = &current;

    ++stats::forks;

    falseState = trueState->branch();
    addedStates.push_back(falseState);

    if (RandomizeFork && theRNG.getBool())
      std::swap(trueState, falseState);

    if (it != seedMap.end()) {
      std::vector<SeedInfo> seeds = it->second;
      it->second.clear();
      std::vector<SeedInfo> &trueSeeds = seedMap[trueState];
      std::vector<SeedInfo> &falseSeeds = seedMap[falseState];
      for (std::vector<SeedInfo>::iterator siit = seeds.begin(), 
             siie = seeds.end(); siit != siie; ++siit) {
        ref<ConstantExpr> res;
        bool success =
          solver->getValue(current, siit->assignment.evaluate(condition), res);
        assert(success && "FIXME: Unhandled solver failure");
        (void) success;
        if (res->isTrue()) {
          trueSeeds.push_back(*siit);
        } else {
          falseSeeds.push_back(*siit);
        }
      }
      
      bool swapInfo = false;
      if (trueSeeds.empty()) {
        if (&current == trueState) swapInfo = true;
        seedMap.erase(trueState);
      }
      if (falseSeeds.empty()) {
        if (&current == falseState) swapInfo = true;
        seedMap.erase(falseState);
      }
      if (swapInfo) {
        std::swap(trueState->coveredNew, falseState->coveredNew);
        std::swap(trueState->coveredLines, falseState->coveredLines);
      }
    }

    current.ptreeNode->data = 0;
    std::pair<PTree::Node*, PTree::Node*> res =
      processTree->split(current.ptreeNode, falseState, trueState);
    falseState->ptreeNode = res.first;
    trueState->ptreeNode = res.second;

    if (!isInternal) {
      if (pathWriter) {
        falseState->pathOS = pathWriter->open(current.pathOS);
        trueState->pathOS << "1";
        falseState->pathOS << "0";
      }      
      if (symPathWriter) {
        falseState->symPathOS = symPathWriter->open(current.symPathOS);
        trueState->symPathOS << "1";
        falseState->symPathOS << "0";
      }
    }

    if (INTERPOLATION_ENABLED) {
      std::pair<ITreeNode *, ITreeNode *> ires =
	  interpTree->split(current.itreeNode, falseState, trueState);
      falseState->itreeNode = ires.first;
      trueState->itreeNode = ires.second;
    }

    addConstraint(*trueState, condition);
    addConstraint(*falseState, Expr::createIsZero(condition));

    // Kinda gross, do we even really still want this option?
    if (MaxDepth && MaxDepth<=trueState->depth) {
      terminateStateEarly(*trueState, "max-depth exceeded.");
      terminateStateEarly(*falseState, "max-depth exceeded.");
      return StatePair(0, 0);
    }

    return StatePair(trueState, falseState);
  }
}

void Executor::addConstraint(ExecutionState &state, ref<Expr> condition) {
  if (ConstantExpr *CE = dyn_cast<ConstantExpr>(condition)) {
    if (!CE->isTrue())
      llvm::report_fatal_error("attempt to add invalid constraint");
    return;
  }

  // Check to see if this constraint violates seeds.
  std::map< ExecutionState*, std::vector<SeedInfo> >::iterator it = 
    seedMap.find(&state);
  if (it != seedMap.end()) {
    bool warn = false;
    for (std::vector<SeedInfo>::iterator siit = it->second.begin(), 
           siie = it->second.end(); siit != siie; ++siit) {
      bool res;
      bool success = 
        solver->mustBeFalse(state, siit->assignment.evaluate(condition), res);
      assert(success && "FIXME: Unhandled solver failure");
      (void) success;
      if (res) {
        siit->patchSeed(state, condition, solver);
        warn = true;
      }
    }
    if (warn)
      klee_warning("seeds patched for violating constraint"); 
  }

  state.addConstraint(condition);
  if (ivcEnabled)
    doImpliedValueConcretization(state, condition, 
                                 ConstantExpr::alloc(1, Expr::Bool));
}

ref<klee::ConstantExpr> Executor::evalConstant(const Constant *c) {
  if (const llvm::ConstantExpr *ce = dyn_cast<llvm::ConstantExpr>(c)) {
    return evalConstantExpr(ce);
  } else {
    if (const ConstantInt *ci = dyn_cast<ConstantInt>(c)) {
      return ConstantExpr::alloc(ci->getValue());
    } else if (const ConstantFP *cf = dyn_cast<ConstantFP>(c)) {      
      return ConstantExpr::alloc(cf->getValueAPF().bitcastToAPInt());
    } else if (const GlobalValue *gv = dyn_cast<GlobalValue>(c)) {
      return globalAddresses.find(gv)->second;
    } else if (isa<ConstantPointerNull>(c)) {
      return Expr::createPointer(0);
    } else if (isa<UndefValue>(c) || isa<ConstantAggregateZero>(c)) {
      return ConstantExpr::create(0, getWidthForLLVMType(c->getType()));
#if LLVM_VERSION_CODE >= LLVM_VERSION(3, 1)
    } else if (const ConstantDataSequential *cds =
                 dyn_cast<ConstantDataSequential>(c)) {
      std::vector<ref<Expr> > kids;
      for (unsigned i = 0, e = cds->getNumElements(); i != e; ++i) {
        ref<Expr> kid = evalConstant(cds->getElementAsConstant(i));
        kids.push_back(kid);
      }
      ref<Expr> res = ConcatExpr::createN(kids.size(), kids.data());
      return cast<ConstantExpr>(res);
#endif
    } else if (const ConstantStruct *cs = dyn_cast<ConstantStruct>(c)) {
      const StructLayout *sl = kmodule->targetData->getStructLayout(cs->getType());
      llvm::SmallVector<ref<Expr>, 4> kids;
      for (unsigned i = cs->getNumOperands(); i != 0; --i) {
        unsigned op = i-1;
        ref<Expr> kid = evalConstant(cs->getOperand(op));

        uint64_t thisOffset = sl->getElementOffsetInBits(op),
                 nextOffset = (op == cs->getNumOperands() - 1)
                              ? sl->getSizeInBits()
                              : sl->getElementOffsetInBits(op+1);
        if (nextOffset-thisOffset > kid->getWidth()) {
          uint64_t paddingWidth = nextOffset-thisOffset-kid->getWidth();
          kids.push_back(ConstantExpr::create(0, paddingWidth));
        }

        kids.push_back(kid);
      }
      ref<Expr> res = ConcatExpr::createN(kids.size(), kids.data());
      return cast<ConstantExpr>(res);
    } else if (const ConstantArray *ca = dyn_cast<ConstantArray>(c)){
      llvm::SmallVector<ref<Expr>, 4> kids;
      for (unsigned i = ca->getNumOperands(); i != 0; --i) {
        unsigned op = i-1;
        ref<Expr> kid = evalConstant(ca->getOperand(op));
        kids.push_back(kid);
      }
      ref<Expr> res = ConcatExpr::createN(kids.size(), kids.data());
      return cast<ConstantExpr>(res);
    } else {
      // Constant{Vector}
      llvm::report_fatal_error("invalid argument to evalConstant()");
    }
  }
}

const Cell& Executor::eval(KInstruction *ki, unsigned index, 
                           ExecutionState &state) const {
  assert(index < ki->inst->getNumOperands());
  int vnumber = ki->operands[index];

  assert(vnumber != -1 &&
         "Invalid operand to eval(), not a value or constant!");

  // Determine if this is a constant or not.
  if (vnumber < 0) {
    unsigned index = -vnumber - 2;
    return kmodule->constantTable[index];
  } else {
    unsigned index = vnumber;
    StackFrame &sf = state.stack.back();
    return sf.locals[index];
  }
}

void Executor::bindLocal(KInstruction *target, ExecutionState &state, 
                         ref<Expr> value) {
  getDestCell(state, target).value = value;
}

void Executor::bindArgument(KFunction *kf, unsigned index, 
                            ExecutionState &state, ref<Expr> value) {
  getArgumentCell(state, kf, index).value = value;
}

ref<Expr> Executor::toUnique(const ExecutionState &state, 
                             ref<Expr> &e) {
  ref<Expr> result = e;

  if (!isa<ConstantExpr>(e)) {
    ref<ConstantExpr> value;
    bool isTrue = false;

    solver->setTimeout(coreSolverTimeout);      
    if (solver->getValue(state, e, value) &&
        solver->mustBeTrue(state, EqExpr::create(e, value), isTrue) &&
        isTrue)
      result = value;
    solver->setTimeout(0);
  }
  
  return result;
}


/* Concretize the given expression, and return a possible constant value. 
   'reason' is just a documentation string stating the reason for concretization. */
ref<klee::ConstantExpr> 
Executor::toConstant(ExecutionState &state, 
                     ref<Expr> e,
                     const char *reason) {
  e = state.constraints.simplifyExpr(e);
  if (ConstantExpr *CE = dyn_cast<ConstantExpr>(e))
    return CE;

  ref<ConstantExpr> value;
  bool success = solver->getValue(state, e, value);
  assert(success && "FIXME: Unhandled solver failure");
  (void) success;

  std::string str;
  llvm::raw_string_ostream os(str);
  os << "silently concretizing (reason: " << reason << ") expression " << e
     << " to value " << value << " (" << (*(state.pc)).info->file << ":"
     << (*(state.pc)).info->line << ")";

  if (AllExternalWarnings)
    klee_warning(reason, os.str().c_str());
  else
    klee_warning_once(reason, "%s", os.str().c_str());

  addConstraint(state, EqExpr::create(e, value));

  return value;
}

void Executor::executeGetValue(ExecutionState &state,
                               ref<Expr> e,
                               KInstruction *target) {
  e = state.constraints.simplifyExpr(e);
  std::map< ExecutionState*, std::vector<SeedInfo> >::iterator it = 
    seedMap.find(&state);
  if (it==seedMap.end() || isa<ConstantExpr>(e)) {
    ref<ConstantExpr> value;
    bool success = solver->getValue(state, e, value);
    assert(success && "FIXME: Unhandled solver failure");
    (void) success;
    bindLocal(target, state, value);

    if (INTERPOLATION_ENABLED) {
      interpTree->execute(target->inst, e, value);
    }
  } else {
    std::set< ref<Expr> > values;
    for (std::vector<SeedInfo>::iterator siit = it->second.begin(), 
           siie = it->second.end(); siit != siie; ++siit) {
      ref<ConstantExpr> value;
      bool success = 
        solver->getValue(state, siit->assignment.evaluate(e), value);
      assert(success && "FIXME: Unhandled solver failure");
      (void) success;
      values.insert(value);
    }
    
    std::vector< ref<Expr> > conditions;
    for (std::set< ref<Expr> >::iterator vit = values.begin(), 
           vie = values.end(); vit != vie; ++vit)
      conditions.push_back(EqExpr::create(e, *vit));

    std::vector<ExecutionState*> branches;
    branch(state, conditions, branches);
    
    std::vector<ExecutionState*>::iterator bit = branches.begin();
    for (std::set< ref<Expr> >::iterator vit = values.begin(), 
           vie = values.end(); vit != vie; ++vit) {
      ExecutionState *es = *bit;
      if (es)
        bindLocal(target, *es, *vit);
      if (INTERPOLATION_ENABLED) {
        std::vector<ref<Expr> > args;
        args.push_back(e);
        args.push_back(*vit);
        ITree::executeOnNode(es->itreeNode, target->inst, args);
      }
      ++bit;
    }
  }
}

void Executor::printDebugInstructions(ExecutionState &state) {
  // check do not print
  if (DebugPrintInstructions.size() == 0)
	  return;

  llvm::raw_ostream *stream = 0;
  if (optionIsSet(DebugPrintInstructions, STDERR_ALL) ||
      optionIsSet(DebugPrintInstructions, STDERR_SRC) ||
      optionIsSet(DebugPrintInstructions, STDERR_COMPACT))
    stream = &llvm::errs();
  else
    stream = &debugLogBuffer;

  if (!optionIsSet(DebugPrintInstructions, STDERR_COMPACT) &&
      !optionIsSet(DebugPrintInstructions, FILE_COMPACT))
    printFileLine(state, state.pc, *stream);

  (*stream) << state.pc->info->id;

  if (optionIsSet(DebugPrintInstructions, STDERR_ALL) ||
      optionIsSet(DebugPrintInstructions, FILE_ALL))
    (*stream) << ":" << *(state.pc->inst);
  (*stream) << "\n";

  if (optionIsSet(DebugPrintInstructions, FILE_ALL) ||
      optionIsSet(DebugPrintInstructions, FILE_COMPACT) ||
      optionIsSet(DebugPrintInstructions, FILE_SRC)) {
    debugLogBuffer.flush();
    (*debugInstFile) << debugLogBuffer.str();
    debugBufferString = "";
  }
}

void Executor::stepInstruction(ExecutionState &state) {
  printDebugInstructions(state);
  if (statsTracker)
    statsTracker->stepInstruction(state);

  ++stats::instructions;
  state.prevPC = state.pc;
  ++state.pc;

  if (stats::instructions==StopAfterNInstructions)
    haltExecution = true;
}

void Executor::executeCall(ExecutionState &state, 
                           KInstruction *ki,
                           Function *f,
                           std::vector< ref<Expr> > &arguments) {
  Instruction *i = ki->inst;
  if (f && f->isDeclaration()) {
    switch(f->getIntrinsicID()) {
    case Intrinsic::not_intrinsic:
      // state may be destroyed by this call, cannot touch
      callExternalFunction(state, ki, f, arguments);
      break;
        
      // va_arg is handled by caller and intrinsic lowering, see comment for
      // ExecutionState::varargs
    case Intrinsic::vastart:  {
      StackFrame &sf = state.stack.back();

      // varargs can be zero if no varargs were provided
      if (!sf.varargs)
        return;

      // FIXME: This is really specific to the architecture, not the pointer
      // size. This happens to work fir x86-32 and x86-64, however.
      Expr::Width WordSize = Context::get().getPointerWidth();
      if (WordSize == Expr::Int32) {
        executeMemoryOperation(state, true, arguments[0], 
                               sf.varargs->getBaseExpr(), 0);
      } else {
        assert(WordSize == Expr::Int64 && "Unknown word size!");

        // X86-64 has quite complicated calling convention. However,
        // instead of implementing it, we can do a simple hack: just
        // make a function believe that all varargs are on stack.
        executeMemoryOperation(state, true, arguments[0],
                               ConstantExpr::create(48, 32), 0); // gp_offset
        executeMemoryOperation(state, true,
                               AddExpr::create(arguments[0], 
                                               ConstantExpr::create(4, 64)),
                               ConstantExpr::create(304, 32), 0); // fp_offset
        executeMemoryOperation(state, true,
                               AddExpr::create(arguments[0], 
                                               ConstantExpr::create(8, 64)),
                               sf.varargs->getBaseExpr(), 0); // overflow_arg_area
        executeMemoryOperation(state, true,
                               AddExpr::create(arguments[0], 
                                               ConstantExpr::create(16, 64)),
                               ConstantExpr::create(0, 64), 0); // reg_save_area
      }
      break;
    }
    case Intrinsic::vaend:
      // va_end is a noop for the interpreter.
      //
      // FIXME: We should validate that the target didn't do something bad
      // with vaeend, however (like call it twice).
      break;
        
    case Intrinsic::vacopy:
      // va_copy should have been lowered.
      //
      // FIXME: It would be nice to check for errors in the usage of this as
      // well.
    default:
      klee_error("unknown intrinsic: %s", f->getName().data());
    }

    if (InvokeInst *ii = dyn_cast<InvokeInst>(i))
      transferToBasicBlock(ii->getNormalDest(), i->getParent(), state);
  } else {
    // FIXME: I'm not really happy about this reliance on prevPC but it is ok, I
    // guess. This just done to avoid having to pass KInstIterator everywhere
    // instead of the actual instruction, since we can't make a KInstIterator
    // from just an instruction (unlike LLVM).
    KFunction *kf = kmodule->functionMap[f];
    state.pushFrame(state.prevPC, kf);
    state.pc = kf->instructions;

    if (statsTracker)
      statsTracker->framePushed(state, &state.stack[state.stack.size()-2]);

     // TODO: support "byval" parameter attribute
     // TODO: support zeroext, signext, sret attributes

    unsigned callingArgs = arguments.size();
    unsigned funcArgs = f->arg_size();
    if (!f->isVarArg()) {
      if (callingArgs > funcArgs) {
        klee_warning_once(f, "calling %s with extra arguments.", 
                          f->getName().data());
      } else if (callingArgs < funcArgs) {
        terminateStateOnError(state, "calling function with too few arguments",
                              User);
        return;
      }
    } else {
      Expr::Width WordSize = Context::get().getPointerWidth();

      if (callingArgs < funcArgs) {
        terminateStateOnError(state, "calling function with too few arguments",
                              User);
        return;
      }

      StackFrame &sf = state.stack.back();
      unsigned size = 0;
      bool requires16ByteAlignment = false;
      for (unsigned i = funcArgs; i < callingArgs; i++) {
        // FIXME: This is really specific to the architecture, not the pointer
        // size. This happens to work for x86-32 and x86-64, however.
        if (WordSize == Expr::Int32) {
          size += Expr::getMinBytesForWidth(arguments[i]->getWidth());
        } else {
          Expr::Width argWidth = arguments[i]->getWidth();
          // AMD64-ABI 3.5.7p5: Step 7. Align l->overflow_arg_area upwards to a
          // 16 byte boundary if alignment needed by type exceeds 8 byte
          // boundary.
          //
          // Alignment requirements for scalar types is the same as their size
          if (argWidth > Expr::Int64) {
             size = llvm::RoundUpToAlignment(size, 16);
             requires16ByteAlignment = true;
          }
          size += llvm::RoundUpToAlignment(argWidth, WordSize) / 8;
        }
      }

      MemoryObject *mo = sf.varargs =
          memory->allocate(size, true, false, state.prevPC->inst,
                           (requires16ByteAlignment ? 16 : 8));
      if (!mo && size) {
        terminateStateOnExecError(state, "out of memory (varargs)");
        return;
      }

      if (mo) {
        if ((WordSize == Expr::Int64) && (mo->address & 15) &&
            requires16ByteAlignment) {
          // Both 64bit Linux/Glibc and 64bit MacOSX should align to 16 bytes.
          klee_warning_once(
              0, "While allocating varargs: malloc did not align to 16 bytes.");
        }

        ObjectState *os = bindObjectInState(state, mo, true);
        unsigned offset = 0;
        for (unsigned i = funcArgs; i < callingArgs; i++) {
          // FIXME: This is really specific to the architecture, not the pointer
          // size. This happens to work for x86-32 and x86-64, however.
          if (WordSize == Expr::Int32) {
            os->write(offset, arguments[i]);
            offset += Expr::getMinBytesForWidth(arguments[i]->getWidth());
          } else {
            assert(WordSize == Expr::Int64 && "Unknown word size!");

            Expr::Width argWidth = arguments[i]->getWidth();
            if (argWidth > Expr::Int64) {
              offset = llvm::RoundUpToAlignment(offset, 16);
            }
            os->write(offset, arguments[i]);
            offset += llvm::RoundUpToAlignment(argWidth, WordSize) / 8;
          }
        }
      }
    }

    unsigned numFormals = f->arg_size();
    for (unsigned i=0; i<numFormals; ++i) 
      bindArgument(kf, i, state, arguments[i]);

    if (INTERPOLATION_ENABLED)
      // We bind the abstract dependency call arguments
      state.itreeNode->bindCallArguments(state.prevPC->inst, arguments);
  }
}

void Executor::transferToBasicBlock(BasicBlock *dst, BasicBlock *src, 
                                    ExecutionState &state) {
  // Note that in general phi nodes can reuse phi values from the same
  // block but the incoming value is the eval() result *before* the
  // execution of any phi nodes. this is pathological and doesn't
  // really seem to occur, but just in case we run the PhiCleanerPass
  // which makes sure this cannot happen and so it is safe to just
  // eval things in order. The PhiCleanerPass also makes sure that all
  // incoming blocks have the same order for each PHINode so we only
  // have to compute the index once.
  //
  // With that done we simply set an index in the state so that PHI
  // instructions know which argument to eval, set the pc, and continue.
  
  // XXX this lookup has to go ?
  KFunction *kf = state.stack.back().kf;
  unsigned entry = kf->basicBlockEntry[dst];
  state.pc = &kf->instructions[entry];
  if (state.pc->inst->getOpcode() == Instruction::PHI) {
    PHINode *first = static_cast<PHINode*>(state.pc->inst);
    state.incomingBBIndex = first->getBasicBlockIndex(src);
  }
}

void Executor::printFileLine(ExecutionState &state, KInstruction *ki,
                             llvm::raw_ostream &debugFile) {
  const InstructionInfo &ii = *ki->info;
  if (ii.file != "")
    debugFile << "     " << ii.file << ":" << ii.line << ":";
  else
    debugFile << "     [no debug info]:";
}

/// Compute the true target of a function call, resolving LLVM and KLEE aliases
/// and bitcasts.
Function* Executor::getTargetFunction(Value *calledVal, ExecutionState &state) {
  SmallPtrSet<const GlobalValue*, 3> Visited;

  Constant *c = dyn_cast<Constant>(calledVal);
  if (!c)
    return 0;

  while (true) {
    if (GlobalValue *gv = dyn_cast<GlobalValue>(c)) {
      if (!Visited.insert(gv))
        return 0;

      std::string alias = state.getFnAlias(gv->getName());
      if (alias != "") {
        llvm::Module* currModule = kmodule->module;
        GlobalValue *old_gv = gv;
        gv = currModule->getNamedValue(alias);
        if (!gv) {
          klee_error("Function %s(), alias for %s not found!\n", alias.c_str(),
                     old_gv->getName().str().c_str());
        }
      }
     
      if (Function *f = dyn_cast<Function>(gv))
        return f;
      else if (GlobalAlias *ga = dyn_cast<GlobalAlias>(gv))
        c = ga->getAliasee();
      else
        return 0;
    } else if (llvm::ConstantExpr *ce = dyn_cast<llvm::ConstantExpr>(c)) {
      if (ce->getOpcode()==Instruction::BitCast)
        c = ce->getOperand(0);
      else
        return 0;
    } else
      return 0;
  }
}

/// TODO remove?
static bool isDebugIntrinsic(const Function *f, KModule *KM) {
  return false;
}

static inline const llvm::fltSemantics * fpWidthToSemantics(unsigned width) {
  switch(width) {
  case Expr::Int32:
    return &llvm::APFloat::IEEEsingle;
  case Expr::Int64:
    return &llvm::APFloat::IEEEdouble;
  case Expr::Fl80:
    return &llvm::APFloat::x87DoubleExtended;
  default:
    return 0;
  }
}

void Executor::executeInstruction(ExecutionState &state, KInstruction *ki) {
  Instruction *i = ki->inst;

  switch (i->getOpcode()) {
    // Control flow
  case Instruction::Ret: {
    ReturnInst *ri = cast<ReturnInst>(i);
    KInstIterator kcaller = state.stack.back().caller;
    Instruction *caller = kcaller ? kcaller->inst : 0;
    bool isVoidReturn = (ri->getNumOperands() == 0);
    ref<Expr> result = ConstantExpr::alloc(0, Expr::Bool);
    
    if (!isVoidReturn) {
      result = eval(ki, 0, state).value;
    }

    if (state.stack.size() <= 1) {
      assert(!caller && "caller set on initial stack frame");
      terminateStateOnExit(state);
    } else {
      state.popFrame(ki, result);

      if (statsTracker)
        statsTracker->framePopped(state);

      if (InvokeInst *ii = dyn_cast<InvokeInst>(caller)) {
        transferToBasicBlock(ii->getNormalDest(), caller->getParent(), state);
      } else {
        state.pc = kcaller;
        ++state.pc;
      }

      if (!isVoidReturn) {
        LLVM_TYPE_Q Type *t = caller->getType();
        if (t != Type::getVoidTy(getGlobalContext())) {
          // may need to do coercion due to bitcasts
          Expr::Width from = result->getWidth();
          Expr::Width to = getWidthForLLVMType(t);
            
          if (from != to) {
            CallSite cs = (isa<InvokeInst>(caller) ? CallSite(cast<InvokeInst>(caller)) : 
                           CallSite(cast<CallInst>(caller)));

            // XXX need to check other param attrs ?
#if LLVM_VERSION_CODE >= LLVM_VERSION(3, 3)
      bool isSExt = cs.paramHasAttr(0, llvm::Attribute::SExt);
#elif LLVM_VERSION_CODE >= LLVM_VERSION(3, 2)
	    bool isSExt = cs.paramHasAttr(0, llvm::Attributes::SExt);
#else
	    bool isSExt = cs.paramHasAttr(0, llvm::Attribute::SExt);
#endif
            if (isSExt) {
              result = SExtExpr::create(result, to);
            } else {
              result = ZExtExpr::create(result, to);
            }
          }

          bindLocal(kcaller, state, result);
        }
      } else {
        // We check that the return value has no users instead of
        // checking the type, since C defaults to returning int for
        // undeclared functions.
        if (!caller->use_empty()) {
          terminateStateOnExecError(state, "return void when caller expected a result");
        }
      }
    }
    break;
  }
#if LLVM_VERSION_CODE < LLVM_VERSION(3, 1)
  case Instruction::Unwind: {
    for (;;) {
      KInstruction *kcaller = state.stack.back().caller;
      state.popFrame(ki, ConstantExpr::alloc(0, Expr::Bool));

      if (statsTracker)
        statsTracker->framePopped(state);

      if (state.stack.empty()) {
        terminateStateOnExecError(state, "unwind from initial stack frame");
        break;
      } else {
        Instruction *caller = kcaller->programPoint;
        if (InvokeInst *ii = dyn_cast<InvokeInst>(caller)) {
          transferToBasicBlock(ii->getUnwindDest(), caller->getParent(), state);
          break;
        }
      }
    }
    if (INTERPOLATION_ENABLED)
      interpTree->execute(i);
    break;
  }
#endif
  case Instruction::Br: {
    BranchInst *bi = cast<BranchInst>(i);
    if (bi->isUnconditional()) {
      transferToBasicBlock(bi->getSuccessor(0), bi->getParent(), state);
      if (INTERPOLATION_ENABLED)
        interpTree->execute(i);
    } else {
      // FIXME: Find a way that we don't have this hidden dependency.
      assert(bi->getCondition() == bi->getOperand(0) &&
             "Wrong operand index!");
      ref<Expr> cond = eval(ki, 0, state).value;
      Executor::StatePair branches = fork(state, cond, false);

      // NOTE: There is a hidden dependency here, markBranchVisited
      // requires that we still be in the context of the branch
      // instruction (it reuses its statistic id). Should be cleaned
      // up with convenient instruction specific data.
      if (statsTracker && state.stack.back().kf->trackCoverage)
        statsTracker->markBranchVisited(branches.first, branches.second);

      if (branches.first)
        transferToBasicBlock(bi->getSuccessor(0), bi->getParent(), *branches.first);
      if (branches.second)
        transferToBasicBlock(bi->getSuccessor(1), bi->getParent(), *branches.second);

      // Below we test if some of the branches are not available for
      // exploration, which means that there is a dependency of the program
      // state on the control variables in the conditional. Such variables
      // (allocations) need to be marked as belonging to the core.
      // This is mainly to take care of the case when the conditional
      // variables are not marked using unsatisfiability core as the
      // conditional is concrete and therefore there has been no invocation
      // of the solver to decide its satisfiability, and no generation
      // of the unsatisfiability core.
      if (INTERPOLATION_ENABLED && ((!branches.first && branches.second) ||
                                    (branches.first && !branches.second)))
        interpTree->execute(i);
    }
    break;
  }
  case Instruction::Switch: {
    SwitchInst *si = cast<SwitchInst>(i);
    ref<Expr> cond = eval(ki, 0, state).value;
    BasicBlock *bb = si->getParent();

    cond = toUnique(state, cond);
    if (ConstantExpr *CE = dyn_cast<ConstantExpr>(cond)) {
      // Somewhat gross to create these all the time, but fine till we
      // switch to an internal rep.
      LLVM_TYPE_Q llvm::IntegerType *Ty = 
        cast<IntegerType>(si->getCondition()->getType());
      ConstantInt *ci = ConstantInt::get(Ty, CE->getZExtValue());
#if LLVM_VERSION_CODE >= LLVM_VERSION(3, 1)
      unsigned index = si->findCaseValue(ci).getSuccessorIndex();
#else
      unsigned index = si->findCaseValue(ci);
#endif
      transferToBasicBlock(si->getSuccessor(index), si->getParent(), state);
    } else {
      // Handle possible different branch targets

      // We have the following assumptions:
      // - each case value is mutual exclusive to all other values including the
      //   default value
      // - order of case branches is based on the order of the expressions of
      //   the scase values, still default is handled last
      std::vector<BasicBlock *> bbOrder;
      std::map<BasicBlock *, ref<Expr> > branchTargets;

      std::map<ref<Expr>, BasicBlock *> expressionOrder;

      // Iterate through all non-default cases and order them by expressions
#if LLVM_VERSION_CODE >= LLVM_VERSION(3, 1)
      for (SwitchInst::CaseIt i = si->case_begin(), e = si->case_end(); i != e;
           ++i) {
        ref<Expr> value = evalConstant(i.getCaseValue());
#else
      for (unsigned i = 1, cases = si->getNumCases(); i < cases; ++i) {
        ref<Expr> value = evalConstant(si->getCaseValue(i));
#endif

#if LLVM_VERSION_CODE >= LLVM_VERSION(3, 1)
        BasicBlock *caseSuccessor = i.getCaseSuccessor();
#else
        BasicBlock *caseSuccessor = si->getSuccessor(i);
#endif
        expressionOrder.insert(std::make_pair(value, caseSuccessor));
      }

      // Track default branch values
      ref<Expr> defaultValue = ConstantExpr::alloc(1, Expr::Bool);

      // iterate through all non-default cases but in order of the expressions
      for (std::map<ref<Expr>, BasicBlock *>::iterator
               it = expressionOrder.begin(),
               itE = expressionOrder.end();
           it != itE; ++it) {
        ref<Expr> match = EqExpr::create(cond, it->first);

        // Make sure that the default value does not contain this target's value
        defaultValue = AndExpr::create(defaultValue, Expr::createIsZero(match));

        // Check if control flow could take this case
        bool result;
        bool success = solver->mayBeTrue(state, match, result);
        assert(success && "FIXME: Unhandled solver failure");
        (void) success;
        if (result) {
          BasicBlock *caseSuccessor = it->second;

          // Handle the case that a basic block might be the target of multiple
          // switch cases.
          // Currently we generate an expression containing all switch-case
          // values for the same target basic block. We spare us forking too
          // many times but we generate more complex condition expressions
          // TODO Add option to allow to choose between those behaviors
          std::pair<std::map<BasicBlock *, ref<Expr> >::iterator, bool> res =
              branchTargets.insert(std::make_pair(
                  caseSuccessor, ConstantExpr::alloc(0, Expr::Bool)));

          res.first->second = OrExpr::create(match, res.first->second);

          // Only add basic blocks which have not been target of a branch yet
          if (res.second) {
            bbOrder.push_back(caseSuccessor);
          }
        }
      }

      // Check if control could take the default case
      bool res;
      bool success = solver->mayBeTrue(state, defaultValue, res);
      assert(success && "FIXME: Unhandled solver failure");
      (void) success;
      if (res) {
        std::pair<std::map<BasicBlock *, ref<Expr> >::iterator, bool> ret =
            branchTargets.insert(
                std::make_pair(si->getDefaultDest(), defaultValue));
        if (ret.second) {
          bbOrder.push_back(si->getDefaultDest());
        }
      }

      // Fork the current state with each state having one of the possible
      // successors of this switch
      std::vector< ref<Expr> > conditions;
      for (std::vector<BasicBlock *>::iterator it = bbOrder.begin(),
                                               ie = bbOrder.end();
           it != ie; ++it) {
        conditions.push_back(branchTargets[*it]);
      }
      std::vector<ExecutionState*> branches;
      branch(state, conditions, branches);

      std::vector<ExecutionState*>::iterator bit = branches.begin();
      for (std::vector<BasicBlock *>::iterator it = bbOrder.begin(),
                                               ie = bbOrder.end();
           it != ie; ++it) {
        ExecutionState *es = *bit;
        if (es)
          transferToBasicBlock(*it, bb, *es);
        ++bit;
      }
    }
    if (INTERPOLATION_ENABLED)
      interpTree->execute(i);
    break;
 }
  case Instruction::Unreachable:
    // Note that this is not necessarily an internal bug, llvm will
    // generate unreachable instructions in cases where it knows the
    // program will crash. So it is effectively a SEGV or internal
    // error.
    terminateStateOnExecError(state, "reached \"unreachable\" instruction");
    break;

  case Instruction::Invoke:
  case Instruction::Call: {
    CallSite cs(i);
    unsigned numArgs = cs.arg_size();
    Value *fp = cs.getCalledValue();
    Function *f = getTargetFunction(fp, state);

    // Skip debug intrinsics, we can't evaluate their metadata arguments.
    if (f && isDebugIntrinsic(f, kmodule))
      break;

    if (isa<InlineAsm>(fp)) {
      terminateStateOnExecError(state, "inline assembly is unsupported");
      break;
    }
    // evaluate arguments
    std::vector< ref<Expr> > arguments;
    arguments.reserve(numArgs);

    for (unsigned j=0; j<numArgs; ++j)
      arguments.push_back(eval(ki, j+1, state).value);

    if (f) {
      const FunctionType *fType = 
        dyn_cast<FunctionType>(cast<PointerType>(f->getType())->getElementType());
      const FunctionType *fpType =
        dyn_cast<FunctionType>(cast<PointerType>(fp->getType())->getElementType());

      // special case the call with a bitcast case
      if (fType != fpType) {
        assert(fType && fpType && "unable to get function type");

        // XXX check result coercion

        // XXX this really needs thought and validation
        unsigned i=0;
        for (std::vector< ref<Expr> >::iterator
               ai = arguments.begin(), ie = arguments.end();
             ai != ie; ++ai) {
          Expr::Width to, from = (*ai)->getWidth();
            
          if (i<fType->getNumParams()) {
            to = getWidthForLLVMType(fType->getParamType(i));

            if (from != to) {
              // XXX need to check other param attrs ?
#if LLVM_VERSION_CODE >= LLVM_VERSION(3, 3)
              bool isSExt = cs.paramHasAttr(i+1, llvm::Attribute::SExt);
#elif LLVM_VERSION_CODE >= LLVM_VERSION(3, 2)
	      bool isSExt = cs.paramHasAttr(i+1, llvm::Attributes::SExt);
#else
	      bool isSExt = cs.paramHasAttr(i+1, llvm::Attribute::SExt);
#endif
              if (isSExt) {
                arguments[i] = SExtExpr::create(arguments[i], to);
              } else {
                arguments[i] = ZExtExpr::create(arguments[i], to);
              }
            }
          }
            
          i++;
        }
      }
      executeCall(state, ki, f, arguments);
    } else {
      ref<Expr> v = eval(ki, 0, state).value;

      ExecutionState *free = &state;
      bool hasInvalid = false, first = true;

      /* XXX This is wasteful, no need to do a full evaluate since we
         have already got a value. But in the end the caches should
         handle it for us, albeit with some overhead. */
      do {
        ref<ConstantExpr> value;
        bool success = solver->getValue(*free, v, value);
        assert(success && "FIXME: Unhandled solver failure");
        (void) success;
        StatePair res = fork(*free, EqExpr::create(v, value), true);
        if (res.first) {
          uint64_t addr = value->getZExtValue();
          if (legalFunctions.count(addr)) {
            f = (Function*) addr;

            // Don't give warning on unique resolution
            if (res.second || !first)
              klee_warning_once((void*) (unsigned long) addr, 
                                "resolved symbolic function pointer to: %s",
                                f->getName().data());

            executeCall(*res.first, ki, f, arguments);
          } else {
            if (!hasInvalid) {
              terminateStateOnExecError(state, "invalid function pointer");
              hasInvalid = true;
            }
          }
        }

        first = false;
        free = res.second;
      } while (free);
    }
    break;
  }
  case Instruction::PHI: {
#if LLVM_VERSION_CODE >= LLVM_VERSION(3, 0)
    ref<Expr> result = eval(ki, state.incomingBBIndex, state).value;
#else
    ref<Expr> result = eval(ki, state.incomingBBIndex * 2, state).value;
#endif
    bindLocal(ki, state, result);

    // Update dependency
    if (INTERPOLATION_ENABLED) {
#if LLVM_VERSION_CODE >= LLVM_VERSION(3, 0)
      interpTree->executePHI(i, state.incomingBBIndex, result);
#else
      interpTree->executePHI(i, state.incomingBBIndex * 2, result);
#endif
    }

    break;
  }

    // Special instructions
  case Instruction::Select: {
    ref<Expr> cond = eval(ki, 0, state).value;
    ref<Expr> tExpr = eval(ki, 1, state).value;
    ref<Expr> fExpr = eval(ki, 2, state).value;
    ref<Expr> result = SelectExpr::create(cond, tExpr, fExpr);
    bindLocal(ki, state, result);

    // Update dependency
    if (INTERPOLATION_ENABLED)
      interpTree->execute(i, result, tExpr, fExpr);
    break;
  }

  case Instruction::VAArg:
    terminateStateOnExecError(state, "unexpected VAArg instruction");
    break;

    // Arithmetic / logical

  case Instruction::Add: {
    ref<Expr> left = eval(ki, 0, state).value;
    ref<Expr> right = eval(ki, 1, state).value;
    ref<Expr> result = AddExpr::create(left, right);
    bindLocal(ki, state, result);

    // Update dependency
    if (INTERPOLATION_ENABLED)
      interpTree->execute(i, result, left, right);
    break;
  }

  case Instruction::Sub: {
    ref<Expr> left = eval(ki, 0, state).value;
    ref<Expr> right = eval(ki, 1, state).value;
    ref<Expr> result = SubExpr::create(left, right);
    bindLocal(ki, state, result);

    // Update dependency
    if (INTERPOLATION_ENABLED)
      interpTree->execute(i, result, left, right);
    break;
  }
 
  case Instruction::Mul: {
    ref<Expr> left = eval(ki, 0, state).value;
    ref<Expr> right = eval(ki, 1, state).value;
    ref<Expr> result = MulExpr::create(left, right);
    bindLocal(ki, state, result);

    // Update dependency
    if (INTERPOLATION_ENABLED)
      interpTree->execute(i, result, left, right);
    break;
  }

  case Instruction::UDiv: {
    ref<Expr> left = eval(ki, 0, state).value;
    ref<Expr> right = eval(ki, 1, state).value;
    ref<Expr> result = UDivExpr::create(left, right);
    bindLocal(ki, state, result);

    // Update dependency
    if (INTERPOLATION_ENABLED)
      interpTree->execute(i, result, left, right);
    break;
  }

  case Instruction::SDiv: {
    ref<Expr> left = eval(ki, 0, state).value;
    ref<Expr> right = eval(ki, 1, state).value;
    ref<Expr> result = SDivExpr::create(left, right);
    bindLocal(ki, state, result);

    // Update dependency
    if (INTERPOLATION_ENABLED)
      interpTree->execute(i, result, left, right);
    break;
  }

  case Instruction::URem: {
    ref<Expr> left = eval(ki, 0, state).value;
    ref<Expr> right = eval(ki, 1, state).value;
    ref<Expr> result = URemExpr::create(left, right);
    bindLocal(ki, state, result);

    // Update dependency
    if (INTERPOLATION_ENABLED)
      interpTree->execute(i, result, left, right);
    break;
  }
 
  case Instruction::SRem: {
    ref<Expr> left = eval(ki, 0, state).value;
    ref<Expr> right = eval(ki, 1, state).value;
    ref<Expr> result = SRemExpr::create(left, right);
    bindLocal(ki, state, result);

    // Update dependency
    if (INTERPOLATION_ENABLED)
      interpTree->execute(i, result, left, right);
    break;
  }

  case Instruction::And: {
    ref<Expr> left = eval(ki, 0, state).value;
    ref<Expr> right = eval(ki, 1, state).value;
    ref<Expr> result = AndExpr::create(left, right);
    bindLocal(ki, state, result);

    // Update dependency
    if (INTERPOLATION_ENABLED)
      interpTree->execute(i, result, left, right);
    break;
  }

  case Instruction::Or: {
    ref<Expr> left = eval(ki, 0, state).value;
    ref<Expr> right = eval(ki, 1, state).value;
    ref<Expr> result = OrExpr::create(left, right);
    bindLocal(ki, state, result);

    // Update dependency
    if (INTERPOLATION_ENABLED)
      interpTree->execute(i, result, left, right);
    break;
  }

  case Instruction::Xor: {
    ref<Expr> left = eval(ki, 0, state).value;
    ref<Expr> right = eval(ki, 1, state).value;
    ref<Expr> result = XorExpr::create(left, right);
    bindLocal(ki, state, result);

    // Update dependency
    if (INTERPOLATION_ENABLED)
      interpTree->execute(i, result, left, right);
    break;
  }

  case Instruction::Shl: {
    ref<Expr> left = eval(ki, 0, state).value;
    ref<Expr> right = eval(ki, 1, state).value;
    ref<Expr> result = ShlExpr::create(left, right);
    bindLocal(ki, state, result);

    // Update dependency
    if (INTERPOLATION_ENABLED)
      interpTree->execute(i, result, left, right);
    break;
  }

  case Instruction::LShr: {
    ref<Expr> left = eval(ki, 0, state).value;
    ref<Expr> right = eval(ki, 1, state).value;
    ref<Expr> result = LShrExpr::create(left, right);
    bindLocal(ki, state, result);

    // Update dependency
    if (INTERPOLATION_ENABLED)
      interpTree->execute(i, result, left, right);
    break;
  }

  case Instruction::AShr: {
    ref<Expr> left = eval(ki, 0, state).value;
    ref<Expr> right = eval(ki, 1, state).value;
    ref<Expr> result = AShrExpr::create(left, right);
    bindLocal(ki, state, result);

    // Update dependency
    if (INTERPOLATION_ENABLED)
      interpTree->execute(i, result, left, right);
    break;
  }

    // Compare

  case Instruction::ICmp: {
    CmpInst *ci = cast<CmpInst>(i);
    ICmpInst *ii = cast<ICmpInst>(ci);
    ref<Expr> result, left, right;

    switch(ii->getPredicate()) {
    case ICmpInst::ICMP_EQ: {
      left = eval(ki, 0, state).value;
      right = eval(ki, 1, state).value;
      result = EqExpr::create(left, right);
      bindLocal(ki, state, result);
      break;
    }

    case ICmpInst::ICMP_NE: {
      left = eval(ki, 0, state).value;
      right = eval(ki, 1, state).value;
      result = NeExpr::create(left, right);
      bindLocal(ki, state, result);
      break;
    }

    case ICmpInst::ICMP_UGT: {
      left = eval(ki, 0, state).value;
      right = eval(ki, 1, state).value;
      result = UgtExpr::create(left, right);
      bindLocal(ki, state,result);
      break;
    }

    case ICmpInst::ICMP_UGE: {
      left = eval(ki, 0, state).value;
      right = eval(ki, 1, state).value;
      result = UgeExpr::create(left, right);
      bindLocal(ki, state, result);
      break;
    }

    case ICmpInst::ICMP_ULT: {
      left = eval(ki, 0, state).value;
      right = eval(ki, 1, state).value;
      result = UltExpr::create(left, right);
      bindLocal(ki, state, result);
      break;
    }

    case ICmpInst::ICMP_ULE: {
      left = eval(ki, 0, state).value;
      right = eval(ki, 1, state).value;
      result = UleExpr::create(left, right);
      bindLocal(ki, state, result);
      break;
    }

    case ICmpInst::ICMP_SGT: {
      left = eval(ki, 0, state).value;
      right = eval(ki, 1, state).value;
      result = SgtExpr::create(left, right);
      bindLocal(ki, state, result);
      break;
    }

    case ICmpInst::ICMP_SGE: {
      left = eval(ki, 0, state).value;
      right = eval(ki, 1, state).value;
      result = SgeExpr::create(left, right);
      bindLocal(ki, state, result);
      break;
    }

    case ICmpInst::ICMP_SLT: {
      left = eval(ki, 0, state).value;
      right = eval(ki, 1, state).value;
      result = SltExpr::create(left, right);
      bindLocal(ki, state, result);
      break;
    }

    case ICmpInst::ICMP_SLE: {
      left = eval(ki, 0, state).value;
      right = eval(ki, 1, state).value;
      result = SleExpr::create(left, right);
      bindLocal(ki, state, result);
      break;
    }

    default:
      terminateStateOnExecError(state, "invalid ICmp predicate");
    }

    // Update dependency
    if (INTERPOLATION_ENABLED)
      interpTree->execute(i, result, left, right);
    break;
  }
 
    // Memory instructions...
  case Instruction::Alloca: {
    AllocaInst *ai = cast<AllocaInst>(i);
    unsigned elementSize = 
      kmodule->targetData->getTypeStoreSize(ai->getAllocatedType());
    ref<Expr> size = Expr::createPointer(elementSize);
    if (ai->isArrayAllocation()) {
      ref<Expr> count = eval(ki, 0, state).value;
      count = Expr::createZExtToPointerWidth(count);
      size = MulExpr::create(size, count);
    }
    executeAlloc(state, size, true, ki);
    break;
  }

  case Instruction::Load: {
    ref<Expr> base = eval(ki, 0, state).value;
    executeMemoryOperation(state, false, base, 0, ki);
    break;
  }
  case Instruction::Store: {
    ref<Expr> base = eval(ki, 1, state).value;
    ref<Expr> value = eval(ki, 0, state).value;
    executeMemoryOperation(state, true, base, value, ki);
    break;
  }

  case Instruction::GetElementPtr: {
    KGEPInstruction *kgepi = static_cast<KGEPInstruction*>(ki);
    ref<Expr> base = eval(ki, 0, state).value;
    ref<Expr> oldBase = base;

    for (std::vector< std::pair<unsigned, uint64_t> >::iterator 
           it = kgepi->indices.begin(), ie = kgepi->indices.end(); 
         it != ie; ++it) {
      uint64_t elementSize = it->second;
      ref<Expr> index = eval(ki, it->first, state).value;
      base = AddExpr::create(base,
                             MulExpr::create(Expr::createSExtToPointerWidth(index),
                                             Expr::createPointer(elementSize)));
    }
    if (kgepi->offset)
      base = AddExpr::create(base,
                             Expr::createPointer(kgepi->offset));
    bindLocal(ki, state, base);

    // Update dependency
    if (INTERPOLATION_ENABLED)
      interpTree->execute(i, base, oldBase);
    break;
  }

    // Conversion
  case Instruction::Trunc: {
    CastInst *ci = cast<CastInst>(i);
    ref<Expr> result = ExtractExpr::create(eval(ki, 0, state).value,
                                           0,
                                           getWidthForLLVMType(ci->getType()));
    bindLocal(ki, state, result);

    // Update dependency
    if (INTERPOLATION_ENABLED)
      interpTree->execute(i, result);
    break;
  }
  case Instruction::ZExt: {
    CastInst *ci = cast<CastInst>(i);
    ref<Expr> result = ZExtExpr::create(eval(ki, 0, state).value,
                                        getWidthForLLVMType(ci->getType()));
    bindLocal(ki, state, result);

    // Update dependency
    if (INTERPOLATION_ENABLED)
      interpTree->execute(i, result);
    break;
  }
  case Instruction::SExt: {
    CastInst *ci = cast<CastInst>(i);
    ref<Expr> result = SExtExpr::create(eval(ki, 0, state).value,
                                        getWidthForLLVMType(ci->getType()));
    bindLocal(ki, state, result);

    // Update dependency
    if (INTERPOLATION_ENABLED)
      interpTree->execute(i, result);
    break;
  }

  case Instruction::IntToPtr: {
    CastInst *ci = cast<CastInst>(i);
    Expr::Width pType = getWidthForLLVMType(ci->getType());
    ref<Expr> arg = eval(ki, 0, state).value;
    ref<Expr> result = ZExtExpr::create(arg, pType);
    bindLocal(ki, state, result);

    // Update dependency
    if (INTERPOLATION_ENABLED)
      interpTree->execute(i, result);
    break;
  } 
  case Instruction::PtrToInt: {
    CastInst *ci = cast<CastInst>(i);
    Expr::Width iType = getWidthForLLVMType(ci->getType());
    ref<Expr> arg = eval(ki, 0, state).value;
    ref<Expr> result = ZExtExpr::create(arg, iType);
    bindLocal(ki, state, result);

    // Update dependency
    if (INTERPOLATION_ENABLED)
      interpTree->execute(i, result);
    break;
  }

  case Instruction::BitCast: {
    ref<Expr> result = eval(ki, 0, state).value;
    bindLocal(ki, state, result);

    // Update dependency
    if (INTERPOLATION_ENABLED)
      interpTree->execute(i, result);
    break;
  }

    // Floating point instructions

  case Instruction::FAdd: {
    ref<ConstantExpr> left = toConstant(state, eval(ki, 0, state).value,
                                        "floating point");
    ref<ConstantExpr> right = toConstant(state, eval(ki, 1, state).value,
                                         "floating point");
    if (!fpWidthToSemantics(left->getWidth()) ||
        !fpWidthToSemantics(right->getWidth()))
      return terminateStateOnExecError(state, "Unsupported FAdd operation");

#if LLVM_VERSION_CODE >= LLVM_VERSION(3, 3)
    llvm::APFloat Res(*fpWidthToSemantics(left->getWidth()), left->getAPValue());
    Res.add(APFloat(*fpWidthToSemantics(right->getWidth()),right->getAPValue()), APFloat::rmNearestTiesToEven);
#else
    llvm::APFloat Res(left->getAPValue());
    Res.add(APFloat(right->getAPValue()), APFloat::rmNearestTiesToEven);
#endif
    ref<Expr> result = ConstantExpr::alloc(Res.bitcastToAPInt());
    bindLocal(ki, state, result);

    // Update dependency
    if (INTERPOLATION_ENABLED)
      interpTree->execute(i, result, left, right);
    break;
  }

  case Instruction::FSub: {
    ref<ConstantExpr> left = toConstant(state, eval(ki, 0, state).value,
                                        "floating point");
    ref<ConstantExpr> right = toConstant(state, eval(ki, 1, state).value,
                                         "floating point");
    if (!fpWidthToSemantics(left->getWidth()) ||
        !fpWidthToSemantics(right->getWidth()))
      return terminateStateOnExecError(state, "Unsupported FSub operation");
#if LLVM_VERSION_CODE >= LLVM_VERSION(3, 3)
    llvm::APFloat Res(*fpWidthToSemantics(left->getWidth()), left->getAPValue());
    Res.subtract(APFloat(*fpWidthToSemantics(right->getWidth()), right->getAPValue()), APFloat::rmNearestTiesToEven);
#else
    llvm::APFloat Res(left->getAPValue());
    Res.subtract(APFloat(right->getAPValue()), APFloat::rmNearestTiesToEven);
#endif
    ref<Expr> result = ConstantExpr::alloc(Res.bitcastToAPInt());
    bindLocal(ki, state, result);

    // Update dependency
    if (INTERPOLATION_ENABLED)
      interpTree->execute(i, result, left, right);
    break;
  }
 
  case Instruction::FMul: {
    ref<ConstantExpr> left = toConstant(state, eval(ki, 0, state).value,
                                        "floating point");
    ref<ConstantExpr> right = toConstant(state, eval(ki, 1, state).value,
                                         "floating point");
    if (!fpWidthToSemantics(left->getWidth()) ||
        !fpWidthToSemantics(right->getWidth()))
      return terminateStateOnExecError(state, "Unsupported FMul operation");

#if LLVM_VERSION_CODE >= LLVM_VERSION(3, 3)
    llvm::APFloat Res(*fpWidthToSemantics(left->getWidth()), left->getAPValue());
    Res.multiply(APFloat(*fpWidthToSemantics(right->getWidth()), right->getAPValue()), APFloat::rmNearestTiesToEven);
#else
    llvm::APFloat Res(left->getAPValue());
    Res.multiply(APFloat(right->getAPValue()), APFloat::rmNearestTiesToEven);
#endif
    ref<Expr> result = ConstantExpr::alloc(Res.bitcastToAPInt());
    bindLocal(ki, state, result);

    // Update dependency
    if (INTERPOLATION_ENABLED)
      interpTree->execute(i, result, left, right);
    break;
  }

  case Instruction::FDiv: {
    ref<ConstantExpr> left = toConstant(state, eval(ki, 0, state).value,
                                        "floating point");
    ref<ConstantExpr> right = toConstant(state, eval(ki, 1, state).value,
                                         "floating point");
    if (!fpWidthToSemantics(left->getWidth()) ||
        !fpWidthToSemantics(right->getWidth()))
      return terminateStateOnExecError(state, "Unsupported FDiv operation");

#if LLVM_VERSION_CODE >= LLVM_VERSION(3, 3)
    llvm::APFloat Res(*fpWidthToSemantics(left->getWidth()), left->getAPValue());
    Res.divide(APFloat(*fpWidthToSemantics(right->getWidth()), right->getAPValue()), APFloat::rmNearestTiesToEven);
#else
    llvm::APFloat Res(left->getAPValue());
    Res.divide(APFloat(right->getAPValue()), APFloat::rmNearestTiesToEven);
#endif
    ref<Expr> result = ConstantExpr::alloc(Res.bitcastToAPInt());
    bindLocal(ki, state, result);

    // Update dependency
    if (INTERPOLATION_ENABLED)
      interpTree->execute(i, result, left, right);
    break;
  }

  case Instruction::FRem: {
    ref<ConstantExpr> left = toConstant(state, eval(ki, 0, state).value,
                                        "floating point");
    ref<ConstantExpr> right = toConstant(state, eval(ki, 1, state).value,
                                         "floating point");
    if (!fpWidthToSemantics(left->getWidth()) ||
        !fpWidthToSemantics(right->getWidth()))
      return terminateStateOnExecError(state, "Unsupported FRem operation");
#if LLVM_VERSION_CODE >= LLVM_VERSION(3, 3)
    llvm::APFloat Res(*fpWidthToSemantics(left->getWidth()), left->getAPValue());
    Res.mod(APFloat(*fpWidthToSemantics(right->getWidth()),right->getAPValue()),
            APFloat::rmNearestTiesToEven);
#else
    llvm::APFloat Res(left->getAPValue());
    Res.mod(APFloat(right->getAPValue()), APFloat::rmNearestTiesToEven);
#endif
    ref<Expr> result = ConstantExpr::alloc(Res.bitcastToAPInt());
    bindLocal(ki, state, result);

    // Update dependency
    if (INTERPOLATION_ENABLED)
      interpTree->execute(i, result, left, right);
    break;
  }

  case Instruction::FPTrunc: {
    FPTruncInst *fi = cast<FPTruncInst>(i);
    Expr::Width resultType = getWidthForLLVMType(fi->getType());
    ref<ConstantExpr> arg = toConstant(state, eval(ki, 0, state).value,
                                       "floating point");
    if (!fpWidthToSemantics(arg->getWidth()) || resultType > arg->getWidth())
      return terminateStateOnExecError(state, "Unsupported FPTrunc operation");

#if LLVM_VERSION_CODE >= LLVM_VERSION(3, 3)
    llvm::APFloat Res(*fpWidthToSemantics(arg->getWidth()), arg->getAPValue());
#else
    llvm::APFloat Res(arg->getAPValue());
#endif
    bool losesInfo = false;
    Res.convert(*fpWidthToSemantics(resultType),
                llvm::APFloat::rmNearestTiesToEven,
                &losesInfo);
    ref<Expr> result = ConstantExpr::alloc(Res);
    bindLocal(ki, state, result);

    // Update dependency
    if (INTERPOLATION_ENABLED)
      interpTree->execute(i, result);
    break;
  }

  case Instruction::FPExt: {
    FPExtInst *fi = cast<FPExtInst>(i);
    Expr::Width resultType = getWidthForLLVMType(fi->getType());
    ref<ConstantExpr> arg = toConstant(state, eval(ki, 0, state).value,
                                        "floating point");
    if (!fpWidthToSemantics(arg->getWidth()) || arg->getWidth() > resultType)
      return terminateStateOnExecError(state, "Unsupported FPExt operation");
#if LLVM_VERSION_CODE >= LLVM_VERSION(3, 3)
    llvm::APFloat Res(*fpWidthToSemantics(arg->getWidth()), arg->getAPValue());
#else
    llvm::APFloat Res(arg->getAPValue());
#endif
    bool losesInfo = false;
    Res.convert(*fpWidthToSemantics(resultType),
                llvm::APFloat::rmNearestTiesToEven,
                &losesInfo);
    ref<Expr> result = ConstantExpr::alloc(Res);
    bindLocal(ki, state, result);

    // Update dependency
    if (INTERPOLATION_ENABLED)
      interpTree->execute(i, result);
    break;
  }

  case Instruction::FPToUI: {
    FPToUIInst *fi = cast<FPToUIInst>(i);
    Expr::Width resultType = getWidthForLLVMType(fi->getType());
    ref<ConstantExpr> arg = toConstant(state, eval(ki, 0, state).value,
                                       "floating point");
    if (!fpWidthToSemantics(arg->getWidth()) || resultType > 64)
      return terminateStateOnExecError(state, "Unsupported FPToUI operation");

#if LLVM_VERSION_CODE >= LLVM_VERSION(3, 3)
    llvm::APFloat Arg(*fpWidthToSemantics(arg->getWidth()), arg->getAPValue());
#else
    llvm::APFloat Arg(arg->getAPValue());
#endif
    uint64_t value = 0;
    bool isExact = true;
    Arg.convertToInteger(&value, resultType, false,
                         llvm::APFloat::rmTowardZero, &isExact);
    ref<Expr> result = ConstantExpr::alloc(value, resultType);
    bindLocal(ki, state, result);

    // Update dependency
    if (INTERPOLATION_ENABLED)
      interpTree->execute(i, result);
    break;
  }

  case Instruction::FPToSI: {
    FPToSIInst *fi = cast<FPToSIInst>(i);
    Expr::Width resultType = getWidthForLLVMType(fi->getType());
    ref<ConstantExpr> arg = toConstant(state, eval(ki, 0, state).value,
                                       "floating point");
    if (!fpWidthToSemantics(arg->getWidth()) || resultType > 64)
      return terminateStateOnExecError(state, "Unsupported FPToSI operation");
#if LLVM_VERSION_CODE >= LLVM_VERSION(3, 3)
    llvm::APFloat Arg(*fpWidthToSemantics(arg->getWidth()), arg->getAPValue());
#else
    llvm::APFloat Arg(arg->getAPValue());

#endif
    uint64_t value = 0;
    bool isExact = true;
    Arg.convertToInteger(&value, resultType, true,
                         llvm::APFloat::rmTowardZero, &isExact);
    ref<Expr> result = ConstantExpr::alloc(value, resultType);
    bindLocal(ki, state, result);

    // Update dependency
    if (INTERPOLATION_ENABLED)
      interpTree->execute(i, result);
    break;
  }

  case Instruction::UIToFP: {
    UIToFPInst *fi = cast<UIToFPInst>(i);
    Expr::Width resultType = getWidthForLLVMType(fi->getType());
    ref<ConstantExpr> arg = toConstant(state, eval(ki, 0, state).value,
                                       "floating point");
    const llvm::fltSemantics *semantics = fpWidthToSemantics(resultType);
    if (!semantics)
      return terminateStateOnExecError(state, "Unsupported UIToFP operation");
    llvm::APFloat f(*semantics, 0);
    f.convertFromAPInt(arg->getAPValue(), false,
                       llvm::APFloat::rmNearestTiesToEven);

    ref<Expr> result = ConstantExpr::alloc(f);
    bindLocal(ki, state, result);

    // Update dependency
    if (INTERPOLATION_ENABLED)
      interpTree->execute(i, result);
    break;
  }

  case Instruction::SIToFP: {
    SIToFPInst *fi = cast<SIToFPInst>(i);
    Expr::Width resultType = getWidthForLLVMType(fi->getType());
    ref<ConstantExpr> arg = toConstant(state, eval(ki, 0, state).value,
                                       "floating point");
    const llvm::fltSemantics *semantics = fpWidthToSemantics(resultType);
    if (!semantics)
      return terminateStateOnExecError(state, "Unsupported SIToFP operation");
    llvm::APFloat f(*semantics, 0);
    f.convertFromAPInt(arg->getAPValue(), true,
                       llvm::APFloat::rmNearestTiesToEven);

    ref<Expr> result = ConstantExpr::alloc(f);
    bindLocal(ki, state, result);

    // Update dependency
    if (INTERPOLATION_ENABLED)
      interpTree->execute(i, result);
    break;
  }

  case Instruction::FCmp: {
    FCmpInst *fi = cast<FCmpInst>(i);
    ref<ConstantExpr> left = toConstant(state, eval(ki, 0, state).value,
                                        "floating point");
    ref<ConstantExpr> right = toConstant(state, eval(ki, 1, state).value,
                                         "floating point");
    if (!fpWidthToSemantics(left->getWidth()) ||
        !fpWidthToSemantics(right->getWidth()))
      return terminateStateOnExecError(state, "Unsupported FCmp operation");

#if LLVM_VERSION_CODE >= LLVM_VERSION(3, 3)
    APFloat LHS(*fpWidthToSemantics(left->getWidth()),left->getAPValue());
    APFloat RHS(*fpWidthToSemantics(right->getWidth()),right->getAPValue());
#else
    APFloat LHS(left->getAPValue());
    APFloat RHS(right->getAPValue());
#endif
    APFloat::cmpResult CmpRes = LHS.compare(RHS);

    bool Result = false;
    switch( fi->getPredicate() ) {
      // Predicates which only care about whether or not the operands are NaNs.
    case FCmpInst::FCMP_ORD:
      Result = CmpRes != APFloat::cmpUnordered;
      break;

    case FCmpInst::FCMP_UNO:
      Result = CmpRes == APFloat::cmpUnordered;
      break;

      // Ordered comparisons return false if either operand is NaN.  Unordered
      // comparisons return true if either operand is NaN.
    case FCmpInst::FCMP_UEQ:
      if (CmpRes == APFloat::cmpUnordered) {
        Result = true;
        break;
      }
    case FCmpInst::FCMP_OEQ:
      Result = CmpRes == APFloat::cmpEqual;
      break;

    case FCmpInst::FCMP_UGT:
      if (CmpRes == APFloat::cmpUnordered) {
        Result = true;
        break;
      }
    case FCmpInst::FCMP_OGT:
      Result = CmpRes == APFloat::cmpGreaterThan;
      break;

    case FCmpInst::FCMP_UGE:
      if (CmpRes == APFloat::cmpUnordered) {
        Result = true;
        break;
      }
    case FCmpInst::FCMP_OGE:
      Result = CmpRes == APFloat::cmpGreaterThan || CmpRes == APFloat::cmpEqual;
      break;

    case FCmpInst::FCMP_ULT:
      if (CmpRes == APFloat::cmpUnordered) {
        Result = true;
        break;
      }
    case FCmpInst::FCMP_OLT:
      Result = CmpRes == APFloat::cmpLessThan;
      break;

    case FCmpInst::FCMP_ULE:
      if (CmpRes == APFloat::cmpUnordered) {
        Result = true;
        break;
      }
    case FCmpInst::FCMP_OLE:
      Result = CmpRes == APFloat::cmpLessThan || CmpRes == APFloat::cmpEqual;
      break;

    case FCmpInst::FCMP_UNE:
      Result = CmpRes == APFloat::cmpUnordered || CmpRes != APFloat::cmpEqual;
      break;
    case FCmpInst::FCMP_ONE:
      Result = CmpRes != APFloat::cmpUnordered && CmpRes != APFloat::cmpEqual;
      break;

    default:
      assert(0 && "Invalid FCMP predicate!");
    case FCmpInst::FCMP_FALSE:
      Result = false;
      break;
    case FCmpInst::FCMP_TRUE:
      Result = true;
      break;
    }

    ref<Expr> result = ConstantExpr::alloc(Result, Expr::Bool);
    bindLocal(ki, state, result);

    // Update dependency
    if (INTERPOLATION_ENABLED)
      interpTree->execute(i, result, left, right);
    break;
  }
  case Instruction::InsertValue: {
    KGEPInstruction *kgepi = static_cast<KGEPInstruction*>(ki);

    ref<Expr> agg = eval(ki, 0, state).value;
    ref<Expr> val = eval(ki, 1, state).value;

    ref<Expr> l = NULL, r = NULL;
    unsigned lOffset = kgepi->offset*8, rOffset = kgepi->offset*8 + val->getWidth();

    if (lOffset > 0)
      l = ExtractExpr::create(agg, 0, lOffset);
    if (rOffset < agg->getWidth())
      r = ExtractExpr::create(agg, rOffset, agg->getWidth() - rOffset);

    ref<Expr> result;
    if (!l.isNull() && !r.isNull())
      result = ConcatExpr::create(r, ConcatExpr::create(val, l));
    else if (!l.isNull())
      result = ConcatExpr::create(val, l);
    else if (!r.isNull())
      result = ConcatExpr::create(r, val);
    else
      result = val;

    bindLocal(ki, state, result);

    // Update dependency
    if (INTERPOLATION_ENABLED)
      interpTree->execute(i, result, agg, val);
    break;
  }
  case Instruction::ExtractValue: {
    KGEPInstruction *kgepi = static_cast<KGEPInstruction*>(ki);

    ref<Expr> agg = eval(ki, 0, state).value;

    ref<Expr> result = ExtractExpr::create(agg, kgepi->offset*8, getWidthForLLVMType(i->getType()));

    bindLocal(ki, state, result);

    // Update dependency
    if (INTERPOLATION_ENABLED)
      interpTree->execute(i, result);
    break;
  }
#if LLVM_VERSION_CODE >= LLVM_VERSION(3, 3)
  case Instruction::Fence: {
    // Ignore for now
    break;
  }
#endif

  // Other instructions...
  // Unhandled
  case Instruction::ExtractElement:
  case Instruction::InsertElement:
  case Instruction::ShuffleVector:
    terminateStateOnError(state, "XXX vector instructions unhandled",
                          Unhandled);
    break;
 
  default:
    terminateStateOnExecError(state, "illegal instruction");
    break;
  }
}

void Executor::updateStates(ExecutionState *current) {
  if (searcher) {
    searcher->update(current, addedStates, removedStates);
  }
  
  states.insert(addedStates.begin(), addedStates.end());
  addedStates.clear();

  for (std::vector<ExecutionState *>::iterator it = removedStates.begin(),
                                               ie = removedStates.end();
       it != ie; ++it) {
    ExecutionState *es = *it;
    std::set<ExecutionState*>::iterator it2 = states.find(es);
    assert(it2!=states.end());
    states.erase(it2);
    std::map<ExecutionState*, std::vector<SeedInfo> >::iterator it3 = 
      seedMap.find(es);
    if (it3 != seedMap.end())
      seedMap.erase(it3);
    processTree->remove(es->ptreeNode);
    if (INTERPOLATION_ENABLED)
      interpTree->remove(es->itreeNode);
    delete es;
  }
  removedStates.clear();
}

template <typename TypeIt>
void Executor::computeOffsets(KGEPInstruction *kgepi, TypeIt ib, TypeIt ie) {
  ref<ConstantExpr> constantOffset =
    ConstantExpr::alloc(0, Context::get().getPointerWidth());
  uint64_t index = 1;
  for (TypeIt ii = ib; ii != ie; ++ii) {
    if (LLVM_TYPE_Q StructType *st = dyn_cast<StructType>(*ii)) {
      const StructLayout *sl = kmodule->targetData->getStructLayout(st);
      const ConstantInt *ci = cast<ConstantInt>(ii.getOperand());
      uint64_t addend = sl->getElementOffset((unsigned) ci->getZExtValue());
      constantOffset = constantOffset->Add(ConstantExpr::alloc(addend,
                                                               Context::get().getPointerWidth()));
    } else {
      const SequentialType *set = cast<SequentialType>(*ii);
      uint64_t elementSize = 
        kmodule->targetData->getTypeStoreSize(set->getElementType());
      Value *operand = ii.getOperand();
      if (Constant *c = dyn_cast<Constant>(operand)) {
        ref<ConstantExpr> index = 
          evalConstant(c)->SExt(Context::get().getPointerWidth());
        ref<ConstantExpr> addend = 
          index->Mul(ConstantExpr::alloc(elementSize,
                                         Context::get().getPointerWidth()));
        constantOffset = constantOffset->Add(addend);
      } else {
        kgepi->indices.push_back(std::make_pair(index, elementSize));
      }
    }
    index++;
  }
  kgepi->offset = constantOffset->getZExtValue();
}

void Executor::bindInstructionConstants(KInstruction *KI) {
  KGEPInstruction *kgepi = static_cast<KGEPInstruction*>(KI);

  if (GetElementPtrInst *gepi = dyn_cast<GetElementPtrInst>(KI->inst)) {
    computeOffsets(kgepi, gep_type_begin(gepi), gep_type_end(gepi));
  } else if (InsertValueInst *ivi = dyn_cast<InsertValueInst>(KI->inst)) {
    computeOffsets(kgepi, iv_type_begin(ivi), iv_type_end(ivi));
    assert(kgepi->indices.empty() && "InsertValue constant offset expected");
  } else if (ExtractValueInst *evi = dyn_cast<ExtractValueInst>(KI->inst)) {
    computeOffsets(kgepi, ev_type_begin(evi), ev_type_end(evi));
    assert(kgepi->indices.empty() && "ExtractValue constant offset expected");
  }
}

void Executor::bindModuleConstants() {
  for (std::vector<KFunction*>::iterator it = kmodule->functions.begin(), 
         ie = kmodule->functions.end(); it != ie; ++it) {
    KFunction *kf = *it;
    for (unsigned i=0; i<kf->numInstructions; ++i)
      bindInstructionConstants(kf->instructions[i]);
  }

  kmodule->constantTable = new Cell[kmodule->constants.size()];
  for (unsigned i=0; i<kmodule->constants.size(); ++i) {
    Cell &c = kmodule->constantTable[i];
    c.value = evalConstant(kmodule->constants[i]);
  }
}

void Executor::checkMemoryUsage() {
  if (!MaxMemory)
    return;
  if ((stats::instructions & 0xFFFF) == 0) {
    // We need to avoid calling GetTotalMallocUsage() often because it
    // is O(elts on freelist). This is really bad since we start
    // to pummel the freelist once we hit the memory cap.
    unsigned mbs = (util::GetTotalMallocUsage() >> 20) +
                   (memory->getUsedDeterministicSize() >> 20);

    if (mbs > MaxMemory) {
      if (mbs > MaxMemory + 100) {
        // just guess at how many to kill
        unsigned numStates = states.size();
        unsigned toKill = std::max(1U, numStates - numStates * MaxMemory / mbs);
        klee_warning("killing %d states (over memory cap)", toKill);
        std::vector<ExecutionState *> arr(states.begin(), states.end());
        for (unsigned i = 0, N = arr.size(); N && i < toKill; ++i, --N) {
          unsigned idx = rand() % N;
          // Make two pulls to try and not hit a state that
          // covered new code.
          if (arr[idx]->coveredNew)
            idx = rand() % N;

          std::swap(arr[idx], arr[N - 1]);
          terminateStateEarly(*arr[N - 1], "Memory limit exceeded.");
        }
      }
      atMemoryLimit = true;
    } else {
      atMemoryLimit = false;
    }
  }
}

void Executor::doDumpStates() {
  if (!DumpStatesOnHalt || states.empty())
    return;
  klee_message("halting execution, dumping remaining states");
  for (std::set<ExecutionState *>::iterator it = states.begin(),
                                            ie = states.end();
       it != ie; ++it) {
    ExecutionState &state = **it;
    stepInstruction(state); // keep stats rolling
    terminateStateEarly(state, "Execution halting.");
  }
  updateStates(0);
}

void Executor::run(ExecutionState &initialState) {

  bindModuleConstants();

  // Delay init till now so that ticks don't accrue during
  // optimization and such.
  initTimers();

  states.insert(&initialState);

  if (usingSeeds) {
    std::vector<SeedInfo> &v = seedMap[&initialState];
    
    for (std::vector<KTest*>::const_iterator it = usingSeeds->begin(), 
           ie = usingSeeds->end(); it != ie; ++it)
      v.push_back(SeedInfo(*it));

    int lastNumSeeds = usingSeeds->size()+10;
    double lastTime, startTime = lastTime = util::getWallTime();
    ExecutionState *lastState = 0;
    while (!seedMap.empty()) {
      if (haltExecution) {
        doDumpStates();
        return;
      }

      std::map<ExecutionState*, std::vector<SeedInfo> >::iterator it = 
        seedMap.upper_bound(lastState);
      if (it == seedMap.end())
        it = seedMap.begin();
      lastState = it->first;
      unsigned numSeeds = it->second.size();
      ExecutionState &state = *lastState;
      KInstruction *ki = state.pc;
      stepInstruction(state);

      executeInstruction(state, ki);
      processTimers(&state, MaxInstructionTime * numSeeds);
      updateStates(&state);

      if ((stats::instructions % 1000) == 0) {
        int numSeeds = 0, numStates = 0;
        for (std::map<ExecutionState*, std::vector<SeedInfo> >::iterator
               it = seedMap.begin(), ie = seedMap.end();
             it != ie; ++it) {
          numSeeds += it->second.size();
          numStates++;
        }
        double time = util::getWallTime();
        if (SeedTime>0. && time > startTime + SeedTime) {
          klee_warning("seed time expired, %d seeds remain over %d states",
                       numSeeds, numStates);
          break;
        } else if (numSeeds<=lastNumSeeds-10 ||
                   time >= lastTime+10) {
          lastTime = time;
          lastNumSeeds = numSeeds;          
          klee_message("%d seeds remaining over: %d states", 
                       numSeeds, numStates);
        }
      }
    }

    klee_message("seeding done (%d states remain)", (int) states.size());

    // XXX total hack, just because I like non uniform better but want
    // seed results to be equally weighted.
    for (std::set<ExecutionState*>::iterator
           it = states.begin(), ie = states.end();
         it != ie; ++it) {
      (*it)->weight = 1.;
    }

    if (OnlySeed) {
      doDumpStates();
      return;
    }
  }

  searcher = constructUserSearcher(*this);

  std::vector<ExecutionState *> newStates(states.begin(), states.end());
  searcher->update(0, newStates, std::vector<ExecutionState *>());

  while (!states.empty() && !haltExecution) {
    ExecutionState &state = searcher->selectState();
<<<<<<< HEAD

    if (INTERPOLATION_ENABLED) {
      // We synchronize the node id to that of the state. The node id
      // is set only when it was the address of the first instruction
      // in the node.
      interpTree->setCurrentINode(state);

      // Uncomment the following statements to show the state
      // of the interpolation tree and the active node.

      //      llvm::errs() << "\nCurrent state:\n";
      //      processTree->dump();
      //      interpTree->dump();
      //      state.itreeNode->dump();
      //      llvm::errs() << "------------------- Executing New Instruction "
      //                      "-----------------------\n";
      //      state.pc->inst->dump();
    }
=======
    KInstruction *ki = state.pc;
    stepInstruction(state);

    executeInstruction(state, ki);
    processTimers(&state, MaxInstructionTime);

    checkMemoryUsage();
>>>>>>> 43d51455

    if (INTERPOLATION_ENABLED &&
        interpTree->subsumptionCheck(solver, state, coreSolverTimeout)) {
      terminateStateOnSubsumption(state);
    } else
      {
	KInstruction *ki = state.pc;
	stepInstruction(state);

	executeInstruction(state, ki);
    if (INTERPOLATION_ENABLED) {
      state.itreeNode->incInstructionsDepth();
    }
	processTimers(&state, MaxInstructionTime);

	if (MaxMemory) {
	    if ((stats::instructions & 0xFFFF) == 0) {
		// We need to avoid calling GetMallocUsage() often because it
		// is O(elts on freelist). This is really bad since we start
		// to pummel the freelist once we hit the memory cap.
		unsigned mbs = util::GetTotalMallocUsage() >> 20;
		if (mbs > MaxMemory) {
		    if (mbs > MaxMemory + 100) {
			// just guess at how many to kill
			unsigned numStates = states.size();
			unsigned toKill = std::max(1U, numStates - numStates*MaxMemory/mbs);

			klee_warning("killing %d states (over memory cap)", toKill);

			std::vector<ExecutionState*> arr(states.begin(), states.end());
			for (unsigned i=0,N=arr.size(); N && i<toKill; ++i,--N) {
			    unsigned idx = rand() % N;

			    // Make two pulls to try and not hit a state that
			    // covered new code.
			    if (arr[idx]->coveredNew)
			      idx = rand() % N;

			    std::swap(arr[idx], arr[N-1]);
			    terminateStateEarly(*arr[N-1], "Memory limit exceeded.");
			}
		    }
		    atMemoryLimit = true;
		} else {
		    atMemoryLimit = false;
		}
	    }
	}
      }
    updateStates(&state);
  }

  delete searcher;
  searcher = 0;

  doDumpStates();
}

std::string Executor::getAddressInfo(ExecutionState &state, 
                                     ref<Expr> address) const{
  std::string Str;
  llvm::raw_string_ostream info(Str);
  info << "\taddress: " << address << "\n";
  uint64_t example;
  if (ConstantExpr *CE = dyn_cast<ConstantExpr>(address)) {
    example = CE->getZExtValue();
  } else {
    ref<ConstantExpr> value;
    bool success = solver->getValue(state, address, value);
    assert(success && "FIXME: Unhandled solver failure");
    (void) success;
    example = value->getZExtValue();
    info << "\texample: " << example << "\n";
    std::pair< ref<Expr>, ref<Expr> > res = solver->getRange(state, address);
    info << "\trange: [" << res.first << ", " << res.second <<"]\n";
  }
  
  MemoryObject hack((unsigned) example);    
  MemoryMap::iterator lower = state.addressSpace.objects.upper_bound(&hack);
  info << "\tnext: ";
  if (lower==state.addressSpace.objects.end()) {
    info << "none\n";
  } else {
    const MemoryObject *mo = lower->first;
    std::string alloc_info;
    mo->getAllocInfo(alloc_info);
    info << "object at " << mo->address
         << " of size " << mo->size << "\n"
         << "\t\t" << alloc_info << "\n";
  }
  if (lower!=state.addressSpace.objects.begin()) {
    --lower;
    info << "\tprev: ";
    if (lower==state.addressSpace.objects.end()) {
      info << "none\n";
    } else {
      const MemoryObject *mo = lower->first;
      std::string alloc_info;
      mo->getAllocInfo(alloc_info);
      info << "object at " << mo->address 
           << " of size " << mo->size << "\n"
           << "\t\t" << alloc_info << "\n";
    }
  }

  return info.str();
}

void Executor::terminateState(ExecutionState &state) {
  if (replayKTest && replayPosition!=replayKTest->numObjects) {
    klee_warning_once(replayKTest,
                      "replay did not consume all objects in test input.");
  }

  interpreterHandler->incPathsExplored();

  std::vector<ExecutionState *>::iterator it =
      std::find(addedStates.begin(), addedStates.end(), &state);
  if (it==addedStates.end()) {
    state.pc = state.prevPC;

    removedStates.push_back(&state);
  } else {
    // never reached searcher, just delete immediately
    std::map< ExecutionState*, std::vector<SeedInfo> >::iterator it3 = 
      seedMap.find(&state);
    if (it3 != seedMap.end())
      seedMap.erase(it3);
    addedStates.erase(it);
    processTree->remove(state.ptreeNode);

    if (INTERPOLATION_ENABLED)
      interpTree->remove(state.itreeNode);
    delete &state;
  }
}

void Executor::terminateStateOnSubsumption(ExecutionState &state) {
  assert(INTERPOLATION_ENABLED);

  // Implementationwise, basically the same as terminateStateEarly method,
  // but with different statistics functions called, and empty error
  // message as this is not an error.
  interpreterHandler->incSubsumptionTermination();
  interpreterHandler->incInstructionsDepthOnSubsumption(state.depth);
  interpreterHandler->incTotalInstructionsOnSubsumption(
      state.itreeNode->getInstructionsDepth());

  if (!OnlyOutputStatesCoveringNew || state.coveredNew ||
      (AlwaysOutputSeeds && seedMap.count(&state))) {
    interpreterHandler->incSubsumptionTerminationTest();
    interpreterHandler->processTestCase(state, 0, "early");
  }
  terminateState(state);
}

void Executor::terminateStateEarly(ExecutionState &state, 
                                   const Twine &message) {
  interpreterHandler->incEarlyTermination();
  if (INTERPOLATION_ENABLED) {
    interpreterHandler->incBranchingDepthOnEarlyTermination(state.depth);
    interpreterHandler->incInstructionsDepthOnEarlyTermination(
        state.itreeNode->getInstructionsDepth());
  }

  if (!OnlyOutputStatesCoveringNew || state.coveredNew ||
      (AlwaysOutputSeeds && seedMap.count(&state))) {
    interpreterHandler->incEarlyTerminationTest();
    interpreterHandler->processTestCase(state, (message + "\n").str().c_str(),
                                        "early");
  }
  terminateState(state);
}

void Executor::terminateStateOnExit(ExecutionState &state) {
  interpreterHandler->incExitTermination();
  if (INTERPOLATION_ENABLED) {
    interpreterHandler->incBranchingDepthOnExitTermination(state.depth);
    interpreterHandler->incTotalInstructionsOnExit(
        state.itreeNode->getInstructionsDepth());
  }

  if (!OnlyOutputStatesCoveringNew || state.coveredNew || 
      (AlwaysOutputSeeds && seedMap.count(&state))) {
    interpreterHandler->incExitTerminationTest();
    interpreterHandler->processTestCase(state, 0, 0);
  }
  terminateState(state);
}

const InstructionInfo & Executor::getLastNonKleeInternalInstruction(const ExecutionState &state,
    Instruction ** lastInstruction) {
  // unroll the stack of the applications state and find
  // the last instruction which is not inside a KLEE internal function
  ExecutionState::stack_ty::const_reverse_iterator it = state.stack.rbegin(),
      itE = state.stack.rend();

  // don't check beyond the outermost function (i.e. main())
  itE--;

  const InstructionInfo * ii = 0;
  if (kmodule->internalFunctions.count(it->kf->function) == 0){
    ii =  state.prevPC->info;
    *lastInstruction = state.prevPC->inst;
    //  Cannot return yet because even though
    //  it->function is not an internal function it might of
    //  been called from an internal function.
  }

  // Wind up the stack and check if we are in a KLEE internal function.
  // We visit the entire stack because we want to return a CallInstruction
  // that was not reached via any KLEE internal functions.
  for (;it != itE; ++it) {
    // check calling instruction and if it is contained in a KLEE internal function
    const Function * f = (*it->caller).inst->getParent()->getParent();
    if (kmodule->internalFunctions.count(f)){
      ii = 0;
      continue;
    }
    if (!ii){
      ii = (*it->caller).info;
      *lastInstruction = (*it->caller).inst;
    }
  }

  if (!ii) {
    // something went wrong, play safe and return the current instruction info
    *lastInstruction = state.prevPC->inst;
    return *state.prevPC->info;
  }
  return *ii;
}

bool Executor::shouldExitOn(enum TerminateReason termReason) {
  std::vector<TerminateReason>::iterator s = ExitOnErrorType.begin();
  std::vector<TerminateReason>::iterator e = ExitOnErrorType.end();

  for (; s != e; ++s)
    if (termReason == *s)
      return true;

  return false;
}

void Executor::terminateStateOnError(ExecutionState &state,
                                     const llvm::Twine &messaget,
                                     enum TerminateReason termReason,
                                     const char *suffix,
                                     const llvm::Twine &info) {
  interpreterHandler->incErrorTermination();
  if (INTERPOLATION_ENABLED) {
    interpreterHandler->incBranchingDepthOnErrorTermination(state.depth);
    interpreterHandler->incInstructionsDepthOnErrorTermination(
        state.itreeNode->getInstructionsDepth());
  }

  std::string message = messaget.str();
  static std::set< std::pair<Instruction*, std::string> > emittedErrors;
  Instruction * lastInst;
  const InstructionInfo &ii = getLastNonKleeInternalInstruction(state, &lastInst);
  
  if (EmitAllErrors ||
      emittedErrors.insert(std::make_pair(lastInst, message)).second) {
    if (ii.file != "") {
      klee_message("ERROR: %s:%d: %s", ii.file.c_str(), ii.line, message.c_str());
    } else {
      klee_message("ERROR: (location information missing) %s", message.c_str());
    }
    if (!EmitAllErrors)
      klee_message("NOTE: now ignoring this error at this location");

    std::string MsgString;
    llvm::raw_string_ostream msg(MsgString);
    msg << "Error: " << message << "\n";
    if (ii.file != "") {
      msg << "File: " << ii.file << "\n";
      msg << "Line: " << ii.line << "\n";
      msg << "assembly.ll line: " << ii.assemblyLine << "\n";
    }
    msg << "Stack: \n";
    state.dumpStack(msg);

    std::string info_str = info.str();
    if (info_str != "")
      msg << "Info: \n" << info_str;

<<<<<<< HEAD
    interpreterHandler->incErrorTerminationTest();
=======
    std::string suffix_buf;
    if (!suffix) {
      suffix_buf = TerminateReasonNames[termReason];
      suffix_buf += ".err";
      suffix = suffix_buf.c_str();
    }

>>>>>>> 43d51455
    interpreterHandler->processTestCase(state, msg.str().c_str(), suffix);
  }
    
  terminateState(state);

  if (shouldExitOn(termReason))
    haltExecution = true;
}

// XXX shoot me
static const char *okExternalsList[] = { "printf", 
                                         "fprintf", 
                                         "puts",
                                         "getpid" };
static std::set<std::string> okExternals(okExternalsList,
                                         okExternalsList + 
                                         (sizeof(okExternalsList)/sizeof(okExternalsList[0])));

void Executor::callExternalFunction(ExecutionState &state,
                                    KInstruction *target,
                                    Function *function,
                                    std::vector< ref<Expr> > &arguments) {
  // check if specialFunctionHandler wants it
  if (specialFunctionHandler->handle(state, function, target, arguments))
    return;

  if (NoExternals && !okExternals.count(function->getName())) {
    klee_warning("Calling not-OK external function : %s\n",
               function->getName().str().c_str());
    terminateStateOnError(state, "externals disallowed", User);
    return;
  }

  // normal external function handling path
  // allocate 128 bits for each argument (+return value) to support fp80's;
  // we could iterate through all the arguments first and determine the exact
  // size we need, but this is faster, and the memory usage isn't significant.
  uint64_t *args = (uint64_t*) alloca(2*sizeof(*args) * (arguments.size() + 1));
  memset(args, 0, 2 * sizeof(*args) * (arguments.size() + 1));
  unsigned wordIndex = 2;
  for (std::vector<ref<Expr> >::iterator ai = arguments.begin(), 
       ae = arguments.end(); ai!=ae; ++ai) {
    if (AllowExternalSymCalls) { // don't bother checking uniqueness
      ref<ConstantExpr> ce;
      bool success = solver->getValue(state, *ai, ce);
      assert(success && "FIXME: Unhandled solver failure");
      (void) success;
      ce->toMemory(&args[wordIndex]);
      wordIndex += (ce->getWidth()+63)/64;
    } else {
      ref<Expr> arg = toUnique(state, *ai);
      if (ConstantExpr *ce = dyn_cast<ConstantExpr>(arg)) {
        // XXX kick toMemory functions from here
        ce->toMemory(&args[wordIndex]);
        wordIndex += (ce->getWidth()+63)/64;
      } else {
        terminateStateOnExecError(state, 
                                  "external call with symbolic argument: " + 
                                  function->getName());
        return;
      }
    }
  }

  state.addressSpace.copyOutConcretes();

  if (!SuppressExternalWarnings) {

    std::string TmpStr;
    llvm::raw_string_ostream os(TmpStr);
    os << "calling external: " << function->getName().str() << "(";
    for (unsigned i=0; i<arguments.size(); i++) {
      os << arguments[i];
      if (i != arguments.size()-1)
	os << ", ";
    }
    os << ")";
    
    if (AllExternalWarnings)
      klee_warning("%s", os.str().c_str());
    else
      klee_warning_once(function, "%s", os.str().c_str());
  }

  bool success = externalDispatcher->executeCall(function, target->inst, args);
  if (!success) {
    terminateStateOnError(state, "failed external call: " + function->getName(),
                          External);
    return;
  }

  if (!state.addressSpace.copyInConcretes()) {
    terminateStateOnError(state, "external modified read-only object",
                          External);
    return;
  }

  LLVM_TYPE_Q Type *resultType = target->inst->getType();
  if (resultType != Type::getVoidTy(getGlobalContext())) {
    ref<Expr> e = ConstantExpr::fromMemory((void*) args, 
                                           getWidthForLLVMType(resultType));
    bindLocal(target, state, e);

    if (INTERPOLATION_ENABLED) {
      std::vector<ref<Expr> > tmpArgs;
      tmpArgs.push_back(e);
      for (unsigned i = 0; i < arguments.size(); ++i) {
        tmpArgs.push_back(arguments.at(i));
      }
      interpTree->execute(target->inst, tmpArgs);
    }
  }
}

/***/

ref<Expr> Executor::replaceReadWithSymbolic(ExecutionState &state, 
                                            ref<Expr> e) {
  unsigned n = interpreterOpts.MakeConcreteSymbolic;
  if (!n || replayKTest || replayPath)
    return e;

  // right now, we don't replace symbolics (is there any reason to?)
  if (!isa<ConstantExpr>(e))
    return e;

  if (n != 1 && random() % n)
    return e;

  // create a new fresh location, assert it is equal to concrete value in e
  // and return it.
  
  static unsigned id;
  const std::string arrayName("rrws_arr" + llvm::utostr(++id));
  const unsigned arrayWidth(Expr::getMinBytesForWidth(e->getWidth()));
  const Array *array = arrayCache.CreateArray(arrayName, arrayWidth);
  ref<Expr> res = Expr::createTempRead(array, e->getWidth());
  ref<Expr> eq = NotOptimizedExpr::create(EqExpr::create(e, res));
  llvm::errs() << "Making symbolic: " << eq << "\n";
  state.addConstraint(eq);

  if (INTERPOLATION_ENABLED) {
    // We create shadow array as existentially-quantified
    // variables for subsumption checking
    const Array *shadow = arrayCache.CreateArray(
        ShadowArray::getShadowName(arrayName), arrayWidth);
    ShadowArray::addShadowArrayMap(array, shadow);
  }

  return res;
}

ObjectState *Executor::bindObjectInState(ExecutionState &state, 
                                         const MemoryObject *mo,
                                         bool isLocal,
                                         const Array *array) {
  ObjectState *os = array ? new ObjectState(mo, array) : new ObjectState(mo);
  state.addressSpace.bindObject(mo, os);

  // Its possible that multiple bindings of the same mo in the state
  // will put multiple copies on this list, but it doesn't really
  // matter because all we use this list for is to unbind the object
  // on function return.
  if (isLocal)
    state.stack.back().allocas.push_back(mo);

  return os;
}

void Executor::executeAlloc(ExecutionState &state,
                            ref<Expr> size,
                            bool isLocal,
                            KInstruction *target,
                            bool zeroMemory,
                            const ObjectState *reallocFrom) {
  size = toUnique(state, size);
  if (ConstantExpr *CE = dyn_cast<ConstantExpr>(size)) {
    MemoryObject *mo = memory->allocate(CE->getZExtValue(), isLocal, false, 
                                        state.prevPC->inst);
    if (!mo) {
      bindLocal(target, state, 
                ConstantExpr::alloc(0, Context::get().getPointerWidth()));
    } else {
      ObjectState *os = bindObjectInState(state, mo, isLocal);
      if (zeroMemory) {
        os->initializeToZero();
      } else {
        os->initializeToRandom();
      }
      bindLocal(target, state, mo->getBaseExpr());

      // Update dependency
      if (INTERPOLATION_ENABLED)
        interpTree->execute(target->inst, mo->getBaseExpr());

      if (reallocFrom) {
        unsigned count = std::min(reallocFrom->size, os->size);
        for (unsigned i=0; i<count; i++)
          os->write(i, reallocFrom->read8(i));
        state.addressSpace.unbindObject(reallocFrom->getObject());
      }
    }
  } else {
    // XXX For now we just pick a size. Ideally we would support
    // symbolic sizes fully but even if we don't it would be better to
    // "smartly" pick a value, for example we could fork and pick the
    // min and max values and perhaps some intermediate (reasonable
    // value).
    // 
    // It would also be nice to recognize the case when size has
    // exactly two values and just fork (but we need to get rid of
    // return argument first). This shows up in pcre when llvm
    // collapses the size expression with a select.

    ref<ConstantExpr> example;
    bool success = solver->getValue(state, size, example);
    assert(success && "FIXME: Unhandled solver failure");
    (void) success;
    
    // Try and start with a small example.
    Expr::Width W = example->getWidth();
    while (example->Ugt(ConstantExpr::alloc(128, W))->isTrue()) {
      ref<ConstantExpr> tmp = example->LShr(ConstantExpr::alloc(1, W));
      bool res;
      bool success = solver->mayBeTrue(state, EqExpr::create(tmp, size), res);
      assert(success && "FIXME: Unhandled solver failure");      
      (void) success;
      if (!res)
        break;
      example = tmp;
    }

    StatePair fixedSize = fork(state, EqExpr::create(example, size), true);
    
    if (fixedSize.second) { 
      // Check for exactly two values
      ref<ConstantExpr> tmp;
      bool success = solver->getValue(*fixedSize.second, size, tmp);
      assert(success && "FIXME: Unhandled solver failure");      
      (void) success;
      bool res;
      success = solver->mustBeTrue(*fixedSize.second, 
                                   EqExpr::create(tmp, size),
                                   res);
      assert(success && "FIXME: Unhandled solver failure");      
      (void) success;
      if (res) {
        executeAlloc(*fixedSize.second, tmp, isLocal,
                     target, zeroMemory, reallocFrom);
      } else {
        // See if a *really* big value is possible. If so assume
        // malloc will fail for it, so lets fork and return 0.
        StatePair hugeSize = 
          fork(*fixedSize.second, 
               UltExpr::create(ConstantExpr::alloc(1<<31, W), size), 
               true);
        if (hugeSize.first) {
          klee_message("NOTE: found huge malloc, returning 0");
          ref<Expr> result =
              ConstantExpr::alloc(0, Context::get().getPointerWidth());
          bindLocal(target, *hugeSize.first, result);

          // Update dependency
          if (INTERPOLATION_ENABLED)
            interpTree->execute(target->inst, result);
        }
        
        if (hugeSize.second) {

          std::string Str;
          llvm::raw_string_ostream info(Str);
          ExprPPrinter::printOne(info, "  size expr", size);
          info << "  concretization : " << example << "\n";
          info << "  unbound example: " << tmp << "\n";
          terminateStateOnError(*hugeSize.second, "concretized symbolic size",
                                Model, NULL, info.str());
        }
      }
    }

    if (fixedSize.first) // can be zero when fork fails
      executeAlloc(*fixedSize.first, example, isLocal, 
                   target, zeroMemory, reallocFrom);
  }
}

void Executor::executeFree(ExecutionState &state,
                           ref<Expr> address,
                           KInstruction *target) {
  StatePair zeroPointer = fork(state, Expr::createIsZero(address), true);
  if (zeroPointer.first) {
    if (target)
      bindLocal(target, *zeroPointer.first, Expr::createPointer(0));
  }
  if (zeroPointer.second) { // address != 0
    ExactResolutionList rl;
    resolveExact(*zeroPointer.second, address, rl, "free");
    
    for (Executor::ExactResolutionList::iterator it = rl.begin(), 
           ie = rl.end(); it != ie; ++it) {
      const MemoryObject *mo = it->first.first;
      if (mo->isLocal) {
        terminateStateOnError(*it->second, "free of alloca", Free, NULL,
                              getAddressInfo(*it->second, address));
      } else if (mo->isGlobal) {
        terminateStateOnError(*it->second, "free of global", Free, NULL,
                              getAddressInfo(*it->second, address));
      } else {
        it->second->addressSpace.unbindObject(mo);
        if (target)
          bindLocal(target, *it->second, Expr::createPointer(0));
      }
    }
  }
}

void Executor::resolveExact(ExecutionState &state,
                            ref<Expr> p,
                            ExactResolutionList &results, 
                            const std::string &name) {
  // XXX we may want to be capping this?
  ResolutionList rl;
  state.addressSpace.resolve(state, solver, p, rl);
  
  ExecutionState *unbound = &state;
  for (ResolutionList::iterator it = rl.begin(), ie = rl.end(); 
       it != ie; ++it) {
    ref<Expr> inBounds = EqExpr::create(p, it->first->getBaseExpr());
    
    StatePair branches = fork(*unbound, inBounds, true);
    
    if (branches.first)
      results.push_back(std::make_pair(*it, branches.first));

    unbound = branches.second;
    if (!unbound) // Fork failure
      break;
  }

  if (unbound) {
    terminateStateOnError(*unbound, "memory error: invalid pointer: " + name,
                          Ptr, NULL, getAddressInfo(*unbound, p));
  }
}

void Executor::executeMemoryOperation(ExecutionState &state, bool isWrite,
                                      ref<Expr> address,
                                      ref<Expr> value /* undef if read */,
                                      KInstruction *target) {
  Expr::Width type = (isWrite ? value->getWidth() : 
                     getWidthForLLVMType(target->inst->getType()));
  unsigned bytes = Expr::getMinBytesForWidth(type);

  if (SimplifySymIndices) {
    if (!isa<ConstantExpr>(address))
      address = state.constraints.simplifyExpr(address);
    if (isWrite && !isa<ConstantExpr>(value))
      value = state.constraints.simplifyExpr(value);
  }

  // fast path: single in-bounds resolution
  ObjectPair op;
  bool success;
  solver->setTimeout(coreSolverTimeout);
  if (!state.addressSpace.resolveOne(state, solver, address, op, success)) {
    address = toConstant(state, address, "resolveOne failure");
    success = state.addressSpace.resolveOne(cast<ConstantExpr>(address), op);
  }
  solver->setTimeout(0);

  if (success) {
    const MemoryObject *mo = op.first;

    if (MaxSymArraySize && mo->size>=MaxSymArraySize) {
      address = toConstant(state, address, "max-sym-array-size");
    }
    
    ref<Expr> offset = mo->getOffsetExpr(address);

    bool inBounds;
    solver->setTimeout(coreSolverTimeout);
    bool success = solver->mustBeTrue(state, 
                                      mo->getBoundsCheckOffset(offset, bytes),
                                      inBounds);
    solver->setTimeout(0);
    if (!success) {
      state.pc = state.prevPC;
      terminateStateEarly(state, "Query timed out (bounds check).");
      return;
    }

    if (inBounds) {
      const ObjectState *os = op.second;
      if (isWrite) {
        if (os->readOnly) {
          terminateStateOnError(state, "memory error: object read only",
                                ReadOnly);
        } else {
          ObjectState *wos = state.addressSpace.getWriteable(mo, os);
          wos->write(offset, value);

          // Update dependency
          if (INTERPOLATION_ENABLED && target)
            interpTree->execute(target->inst, value, address);
        }          
      } else {
        ref<Expr> result = os->read(offset, type);
        
        if (interpreterOpts.MakeConcreteSymbolic)
          result = replaceReadWithSymbolic(state, result);

        bindLocal(target, state, result);

        // Update dependency
        if (INTERPOLATION_ENABLED && target)
          interpTree->execute(target->inst, result, address);
      }

      return;
    }
  } 

  // we are on an error path (no resolution, multiple resolution, one
  // resolution with out of bounds)
  
  ResolutionList rl;  
  solver->setTimeout(coreSolverTimeout);
  bool incomplete = state.addressSpace.resolve(state, solver, address, rl,
                                               0, coreSolverTimeout);
  solver->setTimeout(0);
  
  // XXX there is some query wasteage here. who cares?
  ExecutionState *unbound = &state;

  for (ResolutionList::iterator i = rl.begin(), ie = rl.end(); i != ie; ++i) {
    const MemoryObject *mo = i->first;
    const ObjectState *os = i->second;
    ref<Expr> inBounds = mo->getBoundsCheckPointer(address, bytes);

    StatePair branches = fork(*unbound, inBounds, true);
    ExecutionState *bound = branches.first;

    // bound can be 0 on failure or overlapped 
    if (bound) {
      if (isWrite) {
        if (os->readOnly) {
          terminateStateOnError(*bound, "memory error: object read only",
                                ReadOnly);
        } else {
          ObjectState *wos = bound->addressSpace.getWriteable(mo, os);
          wos->write(mo->getOffsetExpr(address), value);
        }
      } else {
        ref<Expr> result = os->read(mo->getOffsetExpr(address), type);
        bindLocal(target, *bound, result);
      }
    }

    unbound = branches.second;
    if (!unbound)
      break;
  }

  // XXX should we distinguish out of bounds and overlapped cases?
  if (unbound) {
    if (incomplete) {
      terminateStateEarly(*unbound, "Query timed out (resolve).");
    } else {
      terminateStateOnError(*unbound, "memory error: out of bound pointer", Ptr,
                            NULL, getAddressInfo(*unbound, address));
    }
  }
}

void Executor::executeMakeSymbolic(ExecutionState &state, 
                                   const MemoryObject *mo,
                                   const std::string &name) {
  // Create a new object state for the memory object (instead of a copy).
  if (!replayKTest) {
    // Find a unique name for this array.  First try the original name,
    // or if that fails try adding a unique identifier.
    unsigned id = 0;
    std::string uniqueName = name;
    while (!state.arrayNames.insert(uniqueName).second) {
      uniqueName = name + "_" + llvm::utostr(++id);
    }
    const Array *array = arrayCache.CreateArray(uniqueName, mo->size);
    if (INTERPOLATION_ENABLED) {
      // We create shadow array as existentially-quantified
      // variables for subsumption checking
      const Array *shadow =
          arrayCache.CreateArray(ShadowArray::getShadowName(uniqueName), mo->size);
      ShadowArray::addShadowArrayMap(array, shadow);
    }

    bindObjectInState(state, mo, false, array);
    state.addSymbolic(mo, array);
    
    std::map< ExecutionState*, std::vector<SeedInfo> >::iterator it = 
      seedMap.find(&state);
    if (it!=seedMap.end()) { // In seed mode we need to add this as a
                             // binding.
      for (std::vector<SeedInfo>::iterator siit = it->second.begin(), 
             siie = it->second.end(); siit != siie; ++siit) {
        SeedInfo &si = *siit;
        KTestObject *obj = si.getNextInput(mo, NamedSeedMatching);

        if (!obj) {
          if (ZeroSeedExtension) {
            std::vector<unsigned char> &values = si.assignment.bindings[array];
            values = std::vector<unsigned char>(mo->size, '\0');
          } else if (!AllowSeedExtension) {
            terminateStateOnError(state, "ran out of inputs during seeding",
                                  User);
            break;
          }
        } else {
          if (obj->numBytes != mo->size &&
              ((!(AllowSeedExtension || ZeroSeedExtension)
                && obj->numBytes < mo->size) ||
               (!AllowSeedTruncation && obj->numBytes > mo->size))) {
	    std::stringstream msg;
	    msg << "replace size mismatch: "
		<< mo->name << "[" << mo->size << "]"
		<< " vs " << obj->name << "[" << obj->numBytes << "]"
		<< " in test\n";

            terminateStateOnError(state, msg.str(), User);
            break;
          } else {
            std::vector<unsigned char> &values = si.assignment.bindings[array];
            values.insert(values.begin(), obj->bytes, 
                          obj->bytes + std::min(obj->numBytes, mo->size));
            if (ZeroSeedExtension) {
              for (unsigned i=obj->numBytes; i<mo->size; ++i)
                values.push_back('\0');
            }
          }
        }
      }
    }
  } else {
    ObjectState *os = bindObjectInState(state, mo, false);
    if (replayPosition >= replayKTest->numObjects) {
      terminateStateOnError(state, "replay count mismatch", User);
    } else {
      KTestObject *obj = &replayKTest->objects[replayPosition++];
      if (obj->numBytes != mo->size) {
        terminateStateOnError(state, "replay size mismatch", User);
      } else {
        for (unsigned i=0; i<mo->size; i++)
          os->write8(i, obj->bytes[i]);
      }
    }
  }
}

/***/

void Executor::runFunctionAsMain(Function *f,
				 int argc,
				 char **argv,
				 char **envp) {

  std::vector<ref<Expr> > arguments;

  // force deterministic initialization of memory objects
  srand(1);
  srandom(1);
  
  MemoryObject *argvMO = 0;

  // In order to make uclibc happy and be closer to what the system is
  // doing we lay out the environments at the end of the argv array
  // (both are terminated by a null). There is also a final terminating
  // null that uclibc seems to expect, possibly the ELF header?

  int envc;
  for (envc=0; envp[envc]; ++envc) ;

  unsigned NumPtrBytes = Context::get().getPointerWidth() / 8;
  KFunction *kf = kmodule->functionMap[f];
  assert(kf);
  Function::arg_iterator ai = f->arg_begin(), ae = f->arg_end();
  if (ai!=ae) {
    arguments.push_back(ConstantExpr::alloc(argc, Expr::Int32));

    if (++ai!=ae) {
      argvMO = memory->allocate((argc+1+envc+1+1) * NumPtrBytes, false, true,
                                f->begin()->begin());

      if (!argvMO)
        klee_error("Could not allocate memory for function arguments");

      arguments.push_back(argvMO->getBaseExpr());

      if (++ai!=ae) {
        uint64_t envp_start = argvMO->address + (argc+1)*NumPtrBytes;
        arguments.push_back(Expr::createPointer(envp_start));

        if (++ai!=ae)
          klee_error("invalid main function (expect 0-3 arguments)");
      }
    }
  }

  ExecutionState *state = new ExecutionState(kmodule->functionMap[f]);
  
  if (pathWriter) 
    state->pathOS = pathWriter->open();
  if (symPathWriter) 
    state->symPathOS = symPathWriter->open();


  if (statsTracker)
    statsTracker->framePushed(*state, 0);

  assert(arguments.size() == f->arg_size() && "wrong number of arguments");
  for (unsigned i = 0, e = f->arg_size(); i != e; ++i)
    bindArgument(kf, i, *state, arguments[i]);

  if (argvMO) {
    ObjectState *argvOS = bindObjectInState(*state, argvMO, false);

    for (int i=0; i<argc+1+envc+1+1; i++) {
      if (i==argc || i>=argc+1+envc) {
        // Write NULL pointer
        argvOS->write(i * NumPtrBytes, Expr::createPointer(0));
      } else {
        char *s = i<argc ? argv[i] : envp[i-(argc+1)];
        int j, len = strlen(s);
        
        MemoryObject *arg = memory->allocate(len+1, false, true, state->pc->inst);
        if (!arg)
          klee_error("Could not allocate memory for function arguments");
        ObjectState *os = bindObjectInState(*state, arg, false);
        for (j=0; j<len+1; j++)
          os->write8(j, s[j]);

        // Write pointer to newly allocated and initialised argv/envp c-string
        argvOS->write(i * NumPtrBytes, arg->getBaseExpr());
      }
    }
  }
  
  initializeGlobals(*state);

  processTree = new PTree(state);
  state->ptreeNode = processTree->root;

  if (INTERPOLATION_ENABLED) {
    interpTree = new ITree(state);//added by Felicia
    state->itreeNode = interpTree->root;
    SearchTree::initialize(interpTree->root);
  }

  run(*state);
  delete processTree;
  processTree = 0;

  if (INTERPOLATION_ENABLED) {
    SearchTree::save(interpreterHandler->getOutputFilename("tree.dot"));
    SearchTree::deallocate();

#ifdef SUPPORT_Z3
    // Print interpolation time statistics
    if (InterpolationStat)
      interpreterHandler->assignSubsumptionStats(ITree::getInterpolationStat());
#endif

    delete interpTree;
    interpTree = 0;
  }

  // hack to clear memory objects
  delete memory;
  memory = new MemoryManager(NULL);

  globalObjects.clear();
  globalAddresses.clear();

  if (statsTracker)
    statsTracker->done();
}

unsigned Executor::getPathStreamID(const ExecutionState &state) {
  assert(pathWriter);
  return state.pathOS.getID();
}

unsigned Executor::getSymbolicPathStreamID(const ExecutionState &state) {
  assert(symPathWriter);
  return state.symPathOS.getID();
}

void Executor::getConstraintLog(const ExecutionState &state, std::string &res,
                                Interpreter::LogType logFormat) {

  std::ostringstream info;

  switch (logFormat) {
  case STP: {
    Query query(state.constraints, ConstantExpr::alloc(0, Expr::Bool));
    char *log = solver->getConstraintLog(query);
    res = std::string(log);
    free(log);
  } break;

  case KQUERY: {
    std::string Str;
    llvm::raw_string_ostream info(Str);
    ExprPPrinter::printConstraints(info, state.constraints);
    res = info.str();
  } break;

  case SMTLIB2: {
    std::string Str;
    llvm::raw_string_ostream info(Str);
    ExprSMTLIBPrinter printer;
    printer.setOutput(info);
    Query query(state.constraints, ConstantExpr::alloc(0, Expr::Bool));
    printer.setQuery(query);
    printer.generateOutput();
    res = info.str();
  } break;

  default:
    klee_warning("Executor::getConstraintLog() : Log format not supported!");
  }
}

bool Executor::getSymbolicSolution(const ExecutionState &state,
                                   std::vector< 
                                   std::pair<std::string,
                                   std::vector<unsigned char> > >
                                   &res) {
  solver->setTimeout(coreSolverTimeout);

  ExecutionState tmp(state);

  // Go through each byte in every test case and attempt to restrict
  // it to the constraints contained in cexPreferences.  (Note:
  // usually this means trying to make it an ASCII character (0-127)
  // and therefore human readable. It is also possible to customize
  // the preferred constraints.  See test/Features/PreferCex.c for
  // an example) While this process can be very expensive, it can
  // also make understanding individual test cases much easier.
  for (unsigned i = 0; i != state.symbolics.size(); ++i) {
    const MemoryObject *mo = state.symbolics[i].first;
    std::vector< ref<Expr> >::const_iterator pi = 
      mo->cexPreferences.begin(), pie = mo->cexPreferences.end();
    for (; pi != pie; ++pi) {
      bool mustBeTrue;
      // Attempt to bound byte to constraints held in cexPreferences
      bool success = solver->mustBeTrue(tmp, Expr::createIsZero(*pi), 
					mustBeTrue);
      // If it isn't possible to constrain this particular byte in the desired
      // way (normally this would mean that the byte can't be constrained to
      // be between 0 and 127 without making the entire constraint list UNSAT)
      // then just continue on to the next byte.
      if (!success) break;
      // If the particular constraint operated on in this iteration through
      // the loop isn't implied then add it to the list of constraints.
      if (!mustBeTrue) tmp.addConstraint(*pi);
    }
    if (pi!=pie) break;
  }

  std::vector< std::vector<unsigned char> > values;
  std::vector<const Array*> objects;
  for (unsigned i = 0; i != state.symbolics.size(); ++i)
    objects.push_back(state.symbolics[i].second);
  bool success = solver->getInitialValues(tmp, objects, values);
  solver->setTimeout(0);
  if (!success) {
    klee_warning("unable to compute initial values (invalid constraints?)!");
    ExprPPrinter::printQuery(llvm::errs(), state.constraints,
                             ConstantExpr::alloc(0, Expr::Bool));
    return false;
  }

  for (unsigned i = 0; i != state.symbolics.size(); ++i)
    res.push_back(std::make_pair(state.symbolics[i].first->name, values[i]));
  return true;
}

void Executor::getCoveredLines(const ExecutionState &state,
                               std::map<const std::string*, std::set<unsigned> > &res) {
  res = state.coveredLines;
}

void Executor::doImpliedValueConcretization(ExecutionState &state,
                                            ref<Expr> e,
                                            ref<ConstantExpr> value) {

  abort(); // FIXME: Broken until we sort out how to do the write back.

  if (DebugCheckForImpliedValues)
    ImpliedValue::checkForImpliedValues(solver->solver, e, value);

  ImpliedValueList results;
  ImpliedValue::getImpliedValues(e, value, results);
  for (ImpliedValueList::iterator it = results.begin(), ie = results.end();
       it != ie; ++it) {
    ReadExpr *re = it->first.get();
    
    if (ConstantExpr *CE = dyn_cast<ConstantExpr>(re->index)) {
      // FIXME: This is the sole remaining usage of the Array object
      // variable. Kill me.
      const MemoryObject *mo = 0; //re->updates.root->object;
      const ObjectState *os = state.addressSpace.findObject(mo);

      if (!os) {
        // object has been free'd, no need to concretize (although as
        // in other cases we would like to concretize the outstanding
        // reads, but we have no facility for that yet)
      } else {
        assert(!os->readOnly && 
               "not possible? read only object with static read?");
        ObjectState *wos = state.addressSpace.getWriteable(mo, os);
        wos->write(CE, it->second);
      }
    }
  }
}

Expr::Width Executor::getWidthForLLVMType(LLVM_TYPE_Q llvm::Type *type) const {
  return kmodule->targetData->getTypeSizeInBits(type);
}

///

Interpreter *Interpreter::create(const InterpreterOptions &opts,
                                 InterpreterHandler *ih) {
  return new Executor(opts, ih);
}<|MERGE_RESOLUTION|>--- conflicted
+++ resolved
@@ -163,45 +163,41 @@
                      "[inst_id]"),
           clEnumValEnd),
       llvm::cl::CommaSeparated);
-#ifdef HAVE_ZLIB_H
+  #ifdef HAVE_ZLIB_H
   cl::opt<bool> DebugCompressInstructions(
       "debug-compress-instructions", cl::init(false),
       cl::desc("Compress the logged instructions in gzip format."));
-#endif
+  #endif
 
   cl::opt<bool>
   DebugCheckForImpliedValues("debug-check-for-implied-values");
 
-
   cl::opt<bool>
-  SimplifySymIndices("simplify-sym-indices",
-                     cl::init(false),
-		     cl::desc("Simplify symbolic accesses using equalities from other constraints (default=off)"));
+  SimplifySymIndices("simplify-sym-indices", cl::init(false),
+                     cl::desc("Simplify symbolic accesses using equalities "
+                              "from other constraints (default=off)"));
 
   cl::opt<bool>
-  EqualitySubstitution("equality-substitution",
-		       cl::init(true),
-		       cl::desc("Simplify equality expressions before querying the solver (default=on)."));
+  EqualitySubstitution("equality-substitution", cl::init(true),
+                       cl::desc("Simplify equality expressions before querying "
+                                "the solver (default=on)."));
 
   cl::opt<unsigned>
   MaxSymArraySize("max-sym-array-size",
                   cl::init(0));
 
-  cl::opt<bool>
-  SuppressExternalWarnings("suppress-external-warnings",
-			   cl::init(false),
-			   cl::desc("Supress warnings about calling external functions."));
-
-  cl::opt<bool>
-  AllExternalWarnings("all-external-warnings",
-		      cl::init(false),
-		      cl::desc("Issue an warning everytime an external call is made," 
-			       "as opposed to once per function (default=off)"));
-
-  cl::opt<bool>
-  OnlyOutputStatesCoveringNew("only-output-states-covering-new",
-                              cl::init(false),
-			      cl::desc("Only output test cases covering new code (default=off)."));
+  cl::opt<bool> SuppressExternalWarnings(
+      "suppress-external-warnings", cl::init(false),
+      cl::desc("Supress warnings about calling external functions."));
+
+  cl::opt<bool> AllExternalWarnings(
+      "all-external-warnings", cl::init(false),
+      cl::desc("Issue an warning everytime an external call is made,"
+               "as opposed to once per function (default=off)"));
+
+  cl::opt<bool> OnlyOutputStatesCoveringNew(
+      "only-output-states-covering-new", cl::init(false),
+      cl::desc("Only output test cases covering new code (default=off)."));
 
   cl::opt<bool>
   EmitAllErrors("emit-all-errors",
@@ -217,55 +213,42 @@
   AlwaysOutputSeeds("always-output-seeds",
 		    cl::init(true));
 
+  cl::opt<bool> OnlyReplaySeeds(
+      "only-replay-seeds", cl::init(false),
+      cl::desc("Discard states that do not have a seed (default=off)."));
+
   cl::opt<bool>
-  OnlyReplaySeeds("only-replay-seeds",
-		  cl::init(false),
-                  cl::desc("Discard states that do not have a seed (default=off)."));
- 
+  OnlySeed("only-seed", cl::init(false),
+           cl::desc("Stop execution after seeding is done without doing "
+                    "regular search (default=off)."));
+
   cl::opt<bool>
-  OnlySeed("only-seed",
-	   cl::init(false),
-           cl::desc("Stop execution after seeding is done without doing regular search (default=off)."));
- 
-  cl::opt<bool>
-  AllowSeedExtension("allow-seed-extension",
-		     cl::init(false),
-                     cl::desc("Allow extra (unbound) values to become symbolic during seeding (default=false)."));
- 
-  cl::opt<bool>
-  ZeroSeedExtension("zero-seed-extension",
-		    cl::init(false),
-		    cl::desc("(default=off)"));
- 
-  cl::opt<bool>
-  AllowSeedTruncation("allow-seed-truncation",
-		      cl::init(false),
-                      cl::desc("Allow smaller buffers than in seeds (default=off)."));
- 
-  cl::opt<bool>
-  NamedSeedMatching("named-seed-matching",
-		    cl::init(false),
-                    cl::desc("Use names to match symbolic objects to inputs (default=off)."));
-
-  cl::opt<double>
-  MaxStaticForkPct("max-static-fork-pct", 
-		   cl::init(1.),
-		   cl::desc("(default=1.0)"));
-
-  cl::opt<double>
-  MaxStaticSolvePct("max-static-solve-pct",
-		    cl::init(1.),
-		    cl::desc("(default=1.0)"));
-
-  cl::opt<double>
-  MaxStaticCPForkPct("max-static-cpfork-pct", 
-		     cl::init(1.),
-		     cl::desc("(default=1.0)"));
-
-  cl::opt<double>
-  MaxStaticCPSolvePct("max-static-cpsolve-pct",
-		      cl::init(1.),
-		      cl::desc("(default=1.0)"));
+  AllowSeedExtension("allow-seed-extension", cl::init(false),
+                     cl::desc("Allow extra (unbound) values to become symbolic "
+                              "during seeding (default=false)."));
+
+  cl::opt<bool> ZeroSeedExtension("zero-seed-extension", cl::init(false),
+                                  cl::desc("(default=off)"));
+
+  cl::opt<bool> AllowSeedTruncation(
+      "allow-seed-truncation", cl::init(false),
+      cl::desc("Allow smaller buffers than in seeds (default=off)."));
+
+  cl::opt<bool> NamedSeedMatching(
+      "named-seed-matching", cl::init(false),
+      cl::desc("Use names to match symbolic objects to inputs (default=off)."));
+
+  cl::opt<double> MaxStaticForkPct("max-static-fork-pct", cl::init(1.),
+                                   cl::desc("(default=1.0)"));
+
+  cl::opt<double> MaxStaticSolvePct("max-static-solve-pct", cl::init(1.),
+                                    cl::desc("(default=1.0)"));
+
+  cl::opt<double> MaxStaticCPForkPct("max-static-cpfork-pct", cl::init(1.),
+                                     cl::desc("(default=1.0)"));
+
+  cl::opt<double> MaxStaticCPSolvePct("max-static-cpsolve-pct", cl::init(1.),
+                                      cl::desc("(default=1.0)"));
 
   cl::opt<double>
   MaxInstructionTime("max-instruction-time",
@@ -276,25 +259,31 @@
   SeedTime("seed-time",
            cl::desc("Amount of time to dedicate to seeds, before normal search (default=0 (off))"),
            cl::init(0));
-  
-  cl::list<Executor::TerminateReason>
-  ExitOnErrorType("exit-on-error-type",
-		  cl::desc("Stop execution after reaching a specified condition.  (default=off)"),
-		  cl::values(
-		    clEnumValN(Executor::Abort, "Abort", "The program crashed"),
-		    clEnumValN(Executor::Assert, "Assert", "An assertion was hit"),
-		    clEnumValN(Executor::Exec, "Exec", "Trying to execute an unexpected instruction"),
-		    clEnumValN(Executor::External, "External", "External objects referenced"),
-		    clEnumValN(Executor::Free, "Free", "Freeing invalid memory"),
-		    clEnumValN(Executor::Model, "Model", "Memory model limit hit"),
-		    clEnumValN(Executor::Overflow, "Overflow", "An overflow occurred"),
-		    clEnumValN(Executor::Ptr, "Ptr", "Pointer error"),
-		    clEnumValN(Executor::ReadOnly, "ReadOnly", "Write to read-only memory"),
-		    clEnumValN(Executor::ReportError, "ReportError", "klee_report_error called"),
-		    clEnumValN(Executor::User, "User", "Wrong klee_* functions invocation"),
-		    clEnumValN(Executor::Unhandled, "Unhandled", "Unhandled instruction hit"),
-		    clEnumValEnd),
-		  cl::ZeroOrMore);
+
+  cl::list<Executor::TerminateReason> ExitOnErrorType(
+      "exit-on-error-type", cl::desc("Stop execution after reaching a "
+                                     "specified condition.  (default=off)"),
+      cl::values(clEnumValN(Executor::Abort, "Abort", "The program crashed"),
+                 clEnumValN(Executor::Assert, "Assert", "An assertion was hit"),
+                 clEnumValN(Executor::Exec, "Exec",
+                            "Trying to execute an unexpected instruction"),
+                 clEnumValN(Executor::External, "External",
+                            "External objects referenced"),
+                 clEnumValN(Executor::Free, "Free", "Freeing invalid memory"),
+                 clEnumValN(Executor::Model, "Model", "Memory model limit hit"),
+                 clEnumValN(Executor::Overflow, "Overflow",
+                            "An overflow occurred"),
+                 clEnumValN(Executor::Ptr, "Ptr", "Pointer error"),
+                 clEnumValN(Executor::ReadOnly, "ReadOnly",
+                            "Write to read-only memory"),
+                 clEnumValN(Executor::ReportError, "ReportError",
+                            "klee_report_error called"),
+                 clEnumValN(Executor::User, "User",
+                            "Wrong klee_* functions invocation"),
+                 clEnumValN(Executor::Unhandled, "Unhandled",
+                            "Unhandled instruction hit"),
+                 clEnumValEnd),
+      cl::ZeroOrMore);
 
   cl::opt<unsigned int>
   StopAfterNInstructions("stop-after-n-instructions",
@@ -327,138 +316,21 @@
   RNG theRNG;
 }
 
-<<<<<<< HEAD
-Executor::Executor(const InterpreterOptions &opts,
-                   InterpreterHandler *ih) 
-  : Interpreter(opts),
-    kmodule(0),
-    interpreterHandler(ih),
-    searcher(0),
-    externalDispatcher(new ExternalDispatcher()),
-    statsTracker(0),
-    pathWriter(0),
-    symPathWriter(0),
-    specialFunctionHandler(0),
-    processTree(0),
-    interpTree(0), 
-    replayOut(0),
-    replayPath(0),    
-    usingSeeds(0),
-    atMemoryLimit(false),
-    inhibitForking(false),
-    haltExecution(false),
-    ivcEnabled(false),
-    coreSolverTimeout(MaxCoreSolverTime != 0 && MaxInstructionTime != 0
-      ? std::min(MaxCoreSolverTime,MaxInstructionTime)
-      : std::max(MaxCoreSolverTime,MaxInstructionTime)) {
-      
-  if (coreSolverTimeout) UseForkedCoreSolver = true;
-  
-  Solver *coreSolver = NULL;
-  
-#ifdef SUPPORT_METASMT
-  if (UseMetaSMT != METASMT_BACKEND_NONE) {
-    
-    std::string backend;
-    
-    switch (UseMetaSMT) {
-          case METASMT_BACKEND_STP:
-              backend = "STP"; 
-              coreSolver = new MetaSMTSolver< DirectSolver_Context < STP_Backend > >(UseForkedCoreSolver, CoreSolverOptimizeDivides);
-              break;
-          case METASMT_BACKEND_Z3:
-              backend = "Z3";
-              coreSolver = new MetaSMTSolver< DirectSolver_Context < Z3_Backend > >(UseForkedCoreSolver, CoreSolverOptimizeDivides);
-              break;
-          case METASMT_BACKEND_BOOLECTOR:
-              backend = "Boolector";
-              coreSolver = new MetaSMTSolver< DirectSolver_Context < Boolector > >(UseForkedCoreSolver, CoreSolverOptimizeDivides);
-              break;
-          default:
-              assert(false);
-              break;
-    };
-    llvm::errs() << "Starting MetaSMTSolver(" << backend << ") ...\n";
-  }
-  else {
-    coreSolver = new STPSolver(UseForkedCoreSolver, CoreSolverOptimizeDivides);
-    llvm::errs() << "Starting STPSolver ...\n";
-  }
-#elif SUPPORT_STP
-
-#ifdef SUPPORT_Z3
-  switch (SelectSolver) {
-  case SOLVER_STP:
-    coreSolver = new STPSolver(UseForkedCoreSolver, CoreSolverOptimizeDivides);
-    llvm::errs() << "Starting STPSolver ...\n";
-    break;
-  case SOLVER_Z3:
-    coreSolver = new Z3Solver();
-    llvm::errs() << "Starting Z3Solver ...\n";
-    break;
-  default:
-    assert(false);
-    break;
-  };
-#else
-  coreSolver = new STPSolver(UseForkedCoreSolver, CoreSolverOptimizeDivides);
-  llvm::errs() << "Starting STPSolver ...\n";
-#endif /* SUPPORT_Z3 */
-
-#elif SUPPORT_Z3
-  coreSolver = new Z3Solver();
-  llvm::errs() << "Starting Z3Solver ...\n";
-#endif /* SUPPORT_METASMT */
-  
-   
-  Solver *solver = 
-    constructSolverChain(coreSolver,
-                         interpreterHandler->getOutputFilename(ALL_QUERIES_SMT2_FILE_NAME),
-                         interpreterHandler->getOutputFilename(SOLVER_QUERIES_SMT2_FILE_NAME),
-                         interpreterHandler->getOutputFilename(ALL_QUERIES_PC_FILE_NAME),
-                         interpreterHandler->getOutputFilename(SOLVER_QUERIES_PC_FILE_NAME));
-
-#ifdef SUPPORT_Z3
-// In case interpolation is enabled with Z3 solver,
-// we should not simplify the constraints before
-// submitting them to the solver.
-#ifdef SUPPORT_STP
-  if (SelectSolver == SOLVER_Z3) {
-    this->solver = new TimingSolver(
-        solver, NoInterpolation ? EqualitySubstitution : false);
-  } else {
-    this->solver = new TimingSolver(solver, EqualitySubstitution);
-  }
-#else
-  this->solver = new TimingSolver(solver, NoInterpolation? EqualitySubstitution : false);
-#endif /* SUPPORT_STP */
-
-#else
-  this->solver = new TimingSolver(solver, EqualitySubstitution);
-#endif /* SUPPORT_Z3 */
-=======
-const char *Executor::TerminateReasonNames[] = {
-  [ Abort ] = "abort",
-  [ Assert ] = "assert",
-  [ Exec ] = "exec",
-  [ External ] = "external",
-  [ Free ] = "free",
-  [ Model ] = "model",
-  [ Overflow ] = "overflow",
-  [ Ptr ] = "ptr",
-  [ ReadOnly ] = "readonly",
-  [ ReportError ] = "reporterror",
-  [ User ] = "user",
-  [ Unhandled ] = "xxx",
-};
+const char *Executor::TerminateReasonNames[] =
+    {[Abort] = "abort",       [Assert] = "assert",
+     [Exec] = "exec",         [External] = "external",
+     [Free] = "free",         [Model] = "model",
+     [Overflow] = "overflow", [Ptr] = "ptr",
+     [ReadOnly] = "readonly", [ReportError] = "reporterror",
+     [User] = "user",         [Unhandled] = "xxx", };
 
 Executor::Executor(const InterpreterOptions &opts, InterpreterHandler *ih)
     : Interpreter(opts), kmodule(0), interpreterHandler(ih), searcher(0),
       externalDispatcher(new ExternalDispatcher()), statsTracker(0),
       pathWriter(0), symPathWriter(0), specialFunctionHandler(0),
-      processTree(0), replayKTest(0), replayPath(0), usingSeeds(0),
-      atMemoryLimit(false), inhibitForking(false), haltExecution(false),
-      ivcEnabled(false),
+      processTree(0), interpTree(0), replayKTest(0), replayPath(0),
+      usingSeeds(0), atMemoryLimit(false), inhibitForking(false),
+      haltExecution(false), ivcEnabled(false),
       coreSolverTimeout(MaxCoreSolverTime != 0 && MaxInstructionTime != 0
                             ? std::min(MaxCoreSolverTime, MaxInstructionTime)
                             : std::max(MaxCoreSolverTime, MaxInstructionTime)),
@@ -475,7 +347,6 @@
       interpreterHandler->getOutputFilename(SOLVER_QUERIES_SMT2_FILE_NAME),
       interpreterHandler->getOutputFilename(ALL_QUERIES_PC_FILE_NAME),
       interpreterHandler->getOutputFilename(SOLVER_QUERIES_PC_FILE_NAME));
->>>>>>> 43d51455
 
   this->solver = new TimingSolver(solver, EqualitySubstitution);
   memory = new MemoryManager(&arrayCache);
@@ -491,8 +362,8 @@
 #endif
 
 #if LLVM_VERSION_CODE >= LLVM_VERSION(3, 5)
-    debugInstFile = new llvm::raw_fd_ostream(debug_file_name.c_str(), ErrorInfo,
-                                             llvm::sys::fs::OpenFlags::F_Text),
+      debugInstFile = new llvm::raw_fd_ostream(
+          debug_file_name.c_str(), ErrorInfo, llvm::sys::fs::OpenFlags::F_Text),
 #else
     debugInstFile =
         new llvm::raw_fd_ostream(debug_file_name.c_str(), ErrorInfo);
@@ -709,10 +580,10 @@
       LLVM_TYPE_Q Type *ty = i->getType()->getElementType();
       uint64_t size = 0;
       if (ty->isSized()) {
-	size = kmodule->targetData->getTypeStoreSize(ty);
+        size = kmodule->targetData->getTypeStoreSize(ty);
       } else {
         klee_warning("Type for %.*s is not sized", (int)i->getName().size(),
-			i->getName().data());
+                     i->getName().data());
       }
 
       // XXX - DWD - hardcode some things until we decide how to fix.
@@ -727,8 +598,9 @@
 #endif
 
       if (size == 0) {
-        klee_warning("Unable to find size for global variable: %.*s (use will result in out of bounds access)",
-			(int)i->getName().size(), i->getName().data());
+        klee_warning("Unable to find size for global variable: %.*s (use will "
+                     "result in out of bounds access)",
+                     (int)i->getName().size(), i->getName().data());
       }
 
       MemoryObject *mo = memory->allocate(size, false, true, i);
@@ -957,7 +829,7 @@
       }
     } else if (res==Solver::Unknown) {
       assert(!replayKTest && "in replay mode, only one branch can be true.");
-      
+
       if ((MaxMemoryInhibit && atMemoryLimit) || 
           current.forkDisabled ||
           inhibitForking || 
@@ -1370,7 +1242,7 @@
 void Executor::printDebugInstructions(ExecutionState &state) {
   // check do not print
   if (DebugPrintInstructions.size() == 0)
-	  return;
+    return;
 
   llvm::raw_ostream *stream = 0;
   if (optionIsSet(DebugPrintInstructions, STDERR_ALL) ||
@@ -1846,7 +1718,7 @@
 
       std::map<ref<Expr>, BasicBlock *> expressionOrder;
 
-      // Iterate through all non-default cases and order them by expressions
+// Iterate through all non-default cases and order them by expressions
 #if LLVM_VERSION_CODE >= LLVM_VERSION(3, 1)
       for (SwitchInst::CaseIt i = si->case_begin(), e = si->case_end(); i != e;
            ++i) {
@@ -3138,7 +3010,6 @@
 
   while (!states.empty() && !haltExecution) {
     ExecutionState &state = searcher->selectState();
-<<<<<<< HEAD
 
     if (INTERPOLATION_ENABLED) {
       // We synchronize the node id to that of the state. The node id
@@ -3157,15 +3028,6 @@
       //                      "-----------------------\n";
       //      state.pc->inst->dump();
     }
-=======
-    KInstruction *ki = state.pc;
-    stepInstruction(state);
-
-    executeInstruction(state, ki);
-    processTimers(&state, MaxInstructionTime);
-
-    checkMemoryUsage();
->>>>>>> 43d51455
 
     if (INTERPOLATION_ENABLED &&
         interpTree->subsumptionCheck(solver, state, coreSolverTimeout)) {
@@ -3176,44 +3038,12 @@
 	stepInstruction(state);
 
 	executeInstruction(state, ki);
-    if (INTERPOLATION_ENABLED) {
-      state.itreeNode->incInstructionsDepth();
-    }
-	processTimers(&state, MaxInstructionTime);
-
-	if (MaxMemory) {
-	    if ((stats::instructions & 0xFFFF) == 0) {
-		// We need to avoid calling GetMallocUsage() often because it
-		// is O(elts on freelist). This is really bad since we start
-		// to pummel the freelist once we hit the memory cap.
-		unsigned mbs = util::GetTotalMallocUsage() >> 20;
-		if (mbs > MaxMemory) {
-		    if (mbs > MaxMemory + 100) {
-			// just guess at how many to kill
-			unsigned numStates = states.size();
-			unsigned toKill = std::max(1U, numStates - numStates*MaxMemory/mbs);
-
-			klee_warning("killing %d states (over memory cap)", toKill);
-
-			std::vector<ExecutionState*> arr(states.begin(), states.end());
-			for (unsigned i=0,N=arr.size(); N && i<toKill; ++i,--N) {
-			    unsigned idx = rand() % N;
-
-			    // Make two pulls to try and not hit a state that
-			    // covered new code.
-			    if (arr[idx]->coveredNew)
-			      idx = rand() % N;
-
-			    std::swap(arr[idx], arr[N-1]);
-			    terminateStateEarly(*arr[N-1], "Memory limit exceeded.");
-			}
-		    }
-		    atMemoryLimit = true;
-		} else {
-		    atMemoryLimit = false;
-		}
-	    }
-	}
+        if (INTERPOLATION_ENABLED) {
+          state.itreeNode->incInstructionsDepth();
+        }
+        processTimers(&state, MaxInstructionTime);
+
+        checkMemoryUsage();
       }
     updateStates(&state);
   }
@@ -3275,7 +3105,7 @@
 }
 
 void Executor::terminateState(ExecutionState &state) {
-  if (replayKTest && replayPosition!=replayKTest->numObjects) {
+  if (replayKTest && replayPosition != replayKTest->numObjects) {
     klee_warning_once(replayKTest,
                       "replay did not consume all objects in test input.");
   }
@@ -3452,9 +3282,6 @@
     if (info_str != "")
       msg << "Info: \n" << info_str;
 
-<<<<<<< HEAD
-    interpreterHandler->incErrorTerminationTest();
-=======
     std::string suffix_buf;
     if (!suffix) {
       suffix_buf = TerminateReasonNames[termReason];
@@ -3462,7 +3289,7 @@
       suffix = suffix_buf.c_str();
     }
 
->>>>>>> 43d51455
+    interpreterHandler->incErrorTerminationTest();
     interpreterHandler->processTestCase(state, msg.str().c_str(), suffix);
   }
     
@@ -3491,7 +3318,7 @@
 
   if (NoExternals && !okExternals.count(function->getName())) {
     klee_warning("Calling not-OK external function : %s\n",
-               function->getName().str().c_str());
+                 function->getName().str().c_str());
     terminateStateOnError(state, "externals disallowed", User);
     return;
   }
@@ -4127,7 +3954,7 @@
     SearchTree::save(interpreterHandler->getOutputFilename("tree.dot"));
     SearchTree::deallocate();
 
-#ifdef SUPPORT_Z3
+#ifdef ENABLE_Z3
     // Print interpolation time statistics
     if (InterpolationStat)
       interpreterHandler->assignSubsumptionStats(ITree::getInterpolationStat());
