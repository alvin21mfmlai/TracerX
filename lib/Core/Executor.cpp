--- conflicted
+++ resolved
@@ -2921,15 +2921,6 @@
       // Uncomment the following statements to show the state
       // of the interpolation tree and the active node.
 
-<<<<<<< HEAD
-//       llvm::errs() << "\nCurrent state:\n";
-//       processTree->dump();
-//       interpTree->dump();
-//       state.itreeNode->dump();
-//       llvm::errs() << "------------------- Executing New Instruction "
-//                       "-----------------------\n";
-//       state.pc->inst->dump();
-=======
       // llvm::errs() << "\nCurrent state:\n";
       // processTree->dump();
       // interpTree->dump();
@@ -2937,7 +2928,6 @@
       // llvm::errs() << "------------------- Executing New Instruction "
       //                 "-----------------------\n";
       // state.pc->inst->dump();
->>>>>>> a85c8f72
     }
 
     if (InterpolationOption::interpolation &&
