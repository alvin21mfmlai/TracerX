--- conflicted
+++ resolved
@@ -2858,16 +2858,6 @@
       // Uncomment the following statements to show the state
       // of the interpolation tree and the active node.
 
-<<<<<<< HEAD
-      //		  llvm::errs() << "\nCurrent state:\n";
-      //		   processTree->dump();
-      //		   interpTree->dump();
-      //		   state.itreeNode->dump();
-      //		   llvm::errs() << "------------------- Executing New
-      // Instruction "
-      //						   "-----------------------\n";
-      //           state.pc->inst->dump();
-=======
       // llvm::errs() << "\nCurrent state:\n";
       // processTree->dump();
       // interpTree->dump();
@@ -2875,7 +2865,6 @@
       // llvm::errs() << "------------------- Executing New Instruction "
       //                 "-----------------------\n";
       // state.pc->inst->dump();
->>>>>>> bb5118ae
     }
 
     if (INTERPOLATION_ENABLED && interpTree->checkCurrentStateSubsumption(
