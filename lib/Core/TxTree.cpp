--- conflicted
+++ resolved
@@ -2842,7 +2842,6 @@
           return result;
         }
       }
-<<<<<<< HEAD
     }  else {
     //Checking the historical values
      ref<TxStoreEntry> entry;
@@ -2858,24 +2857,6 @@
              return result;
            }
          }
-=======
-    } else {
-    	//Checking the historical values
-    	  ref<TxStoreEntry> entry;
-    	      entry = dependency->getStore()->getAddressofLatestCopyLLVMValueFromHistoricalStore(WPVar->address);
-
-    	      if (!entry.isNull()) {
-    	        if (wpInterpolant->getWidth() ==
-    	            entry->getContent()->getExpression()->getWidth()) {
-    	          return entry->getContent()->getExpression();
-    	        } else {
-    	          ref<Expr> result = ZExtExpr::create(
-    	              entry->getContent()->getExpression(), wpInterpolant->getWidth());
-    	          return result;
-    	        }
-    	      }
->>>>>>> ed4449d1
-
     }
     // wpInterpolant->dump();
     // dependency->getStore()->dump();
