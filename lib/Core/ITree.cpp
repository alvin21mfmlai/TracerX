/*
 * ITree.cpp
 *
 *  Created on: Oct 15, 2015
 *      Author: felicia
 */

#include "ITree.h"
#include "TimingSolver.h"
#include "Dependency.h"

#include <klee/Expr.h>
#include <klee/Solver.h>
#include <klee/util/ExprPPrinter.h>
#include <vector>

using namespace klee;

PathConditionMarker::PathConditionMarker(PathCondition *pathCondition) :
  mayBeInInterpolant(false), pathCondition(pathCondition) {}

PathConditionMarker::~PathConditionMarker() {}

void PathConditionMarker::mayIncludeInInterpolant() {
  mayBeInInterpolant = true;
}

void PathConditionMarker::includeInInterpolant() {
  if (mayBeInInterpolant) {
      pathCondition->includeInInterpolant();
  }
}

PathCondition::PathCondition(ref<Expr>& constraint) :
    constraint(constraint), inInterpolant(false), tail(0) {}

PathCondition::PathCondition(ref<Expr>& constraint, PathCondition *prev) :
    constraint(constraint), inInterpolant(false), tail(prev) {}

PathCondition::~PathCondition() {}

ref<Expr> PathCondition::car() const {
  return constraint;
}

PathCondition *PathCondition::cdr() const {
  return tail;
}

void PathCondition::includeInInterpolant() {
  inInterpolant = true;
}

bool PathCondition::carInInterpolant() {
  return inInterpolant;
}

std::vector< ref<Expr> > PathCondition::packInterpolant() const {
  std::vector< ref<Expr> > res;
  for (const PathCondition *it = this; it != 0; it = it->tail) {
      if (it->inInterpolant)
	res.push_back(it->constraint);
  }
  return res;
}

void PathCondition::dump() {
  this->print(llvm::errs());
  llvm::errs() << "\n";
}

void PathCondition::print(llvm::raw_ostream& stream) {
  stream << "[";
  for (PathCondition *it = this; it != 0; it = it->tail) {
      it->constraint->print(stream);
      stream << ": " << (it->inInterpolant ? "interpolant constraint" : "non-interpolant constraint");
      if (it->tail != 0) stream << ",";
  }
  stream << "]";
}

SubsumptionTableEntry::SubsumptionTableEntry(ITreeNode *node) :
  nodeId(node->getNodeId()),
  interpolant(node->getInterpolant()) {}

SubsumptionTableEntry::~SubsumptionTableEntry() {}

bool SubsumptionTableEntry::subsumed(TimingSolver *solver,
                                     ExecutionState& state,
                                     double timeout) {
  if (state.itreeNode == 0)
    return false;

  if (state.itreeNode->getNodeId() == nodeId) {
      /// We create path condition needed constraints marking structure
      std::map< ref<Expr>, PathConditionMarker *> markerMap =
	  state.itreeNode->makeMarkerMap();
      for (std::vector< ref<Expr> >::iterator it0 = interpolant.begin();
	  it0 != interpolant.end(); it0++) {
	  ref<Expr> query = *it0;
	  Solver::Validity result;

	  /// llvm::errs() << "Querying for subsumption check:\n";
	  /// ExprPPrinter::printQuery(llvm::errs(), state.constraints, query);

	  solver->setTimeout(timeout);
	  bool success = solver->evaluate(state, query, result);
	  solver->setTimeout(0);
	  if (success && result == Solver::True) {
	    std::vector< ref<Expr> > unsat_core = solver->getUnsatCore();

	    for (std::vector< ref<Expr> >::iterator it1 = unsat_core.begin();
		it1 != unsat_core.end(); it1++) {
		markerMap[*it1]->mayIncludeInInterpolant();
	    }

	  } else {
	    return false;
	  }
      }

      /// State subsumed, we mark needed constraints on the
      /// path condition.
      for (std::map< ref<Expr>, PathConditionMarker *>::iterator it = markerMap.begin();
	  it != markerMap.end(); it++) {
	  it->second->includeInInterpolant();
      }
      markerMap.clear();
      return true;
  }
  return false;
}

void SubsumptionTableEntry::dump() const {
  this->print(llvm::errs());
  llvm::errs() << "\n";
}

void SubsumptionTableEntry::print(llvm::raw_ostream &stream) const {
  stream << "------------ Subsumption Table Entry ------------\n";
  stream << "Program point = " << nodeId << "\n";
  stream << "interpolant = [";
  for (std::vector< ref<Expr> >::const_iterator it = interpolant.begin();
      it != interpolant.end(); it++) {
      it->get()->print(stream);
      if (it + 1 != interpolant.end()) {
	  stream << ",";
      }
  }
  stream << "]\n";
}

ITree::ITree(ExecutionState *_root)
    : currentINode(_root->itreeNode), root(_root->itreeNode) {}

ITree::~ITree() {}

bool ITree::checkCurrentStateSubsumption(TimingSolver *solver,
                                         ExecutionState& state,
                                         double timeout) {
  assert(state.itreeNode == currentINode);

  for (std::vector<SubsumptionTableEntry>::iterator it = subsumptionTable.begin();
      it != subsumptionTable.end(); it++) {
      if (it->subsumed(solver, state, timeout)) {

	  /// We mark as subsumed such that the node will not be
	  /// stored into table (the table already contains a more
	  /// general entry).
	  currentINode->isSubsumed = true;

	  return true;
      }
  }
  return false;
}

std::vector<SubsumptionTableEntry> ITree::getStore() {
  return subsumptionTable;
}

void ITree::store(SubsumptionTableEntry subItem) {
  subsumptionTable.push_back(subItem);
}

void ITree::setCurrentINode(ITreeNode *node) {
  currentINode = node;
}

void ITree::remove(ITreeNode *node) {
  assert(!node->left && !node->right);
  do {
    ITreeNode *p = node->parent;

    // As the node is about to be deleted, it must have been completely
    // traversed, hence the correct time to table the interpolant.
    if (!node->isSubsumed && node->introducesMarkedConstraint()) {
      SubsumptionTableEntry entry(node);
      store(entry);
    }

    delete node;
    if (p) {
      if (node == p->left) {
        p->left = 0;
      } else {
        assert(node == p->right);
        p->right = 0;
      }
    }
    node = p;
  } while (node && !node->left && !node->right);
}

std::pair<ITreeNode *, ITreeNode *> ITree::split(ITreeNode *parent, ExecutionState *left, ExecutionState *right) {
  parent->split(left, right);
  return std::pair<ITreeNode *, ITreeNode *> (parent->left, parent->right);
}

void ITree::markPathCondition(std::vector< ref<Expr> > unsat_core) {
  /// Simply return in case the unsatisfiability core is empty
  if (unsat_core.size() == 0)
      return;

  /// Process the unsat core in case it was computed (non-empty)
  PathCondition *pc = currentINode->pathCondition;

  if (pc != 0) {
      for (std::vector< ref<Expr> >::reverse_iterator it = unsat_core.rbegin();
	  it != unsat_core.rend(); it++) {
	  while (pc != 0) {
	      if (pc->car().compare(it->get()) == 0) {
		  pc->includeInInterpolant();
		  pc = pc->cdr();
		  break;
	      }
	      pc = pc->cdr();
	  }
	  if (pc == 0) break;
      }
  }
}

void ITree::executeAbstractDependency(llvm::Instruction *instr) {
  currentINode->executeAbstractDependency(instr);
}

void ITree::printNode(llvm::raw_ostream& stream, ITreeNode *n, std::string edges) {
  if (n->left != 0) {
    stream << "\n";
      stream << edges << "+-- L:" << n->left->nodeId;
      if (this->currentINode == n->left) {
	  stream << " (active)";
      }
      if (n->right != 0) {
	  printNode(stream, n->left, edges + "|   ");
      } else {
	  printNode(stream, n->left, edges + "    ");
      }
  }
  if (n->right != 0) {
    stream << "\n";
      stream << edges << "+-- R:" << n->right->nodeId;
      if (this->currentINode == n->right) {
	  stream << " (active)";
      }
      printNode(stream, n->right, edges + "    ");
  }
}

void ITree::print(llvm::raw_ostream& stream) {
  llvm::errs() << "------------------------- ITree Structure ---------------------------\n";
  stream << this->root->nodeId;
  if (this->root == this->currentINode) {
      stream << " (active)";
  }
  this->printNode(stream, this->root, "");
}

void ITree::dump() {
  this->print(llvm::errs());
}

ITreeNode::ITreeNode(ITreeNode *_parent,
                     ExecutionState *_data)
: parent(_parent),
  left(0),
  right(0),
  nodeId(0),
  isSubsumed(false),
  data(_data) {

  pathCondition = (_parent != 0) ? _parent->pathCondition : 0;
<<<<<<< HEAD

  if (!(_data->constraints.empty())) {
    // FIXME: Would be good to have something better than
    // quadratic complexity.

    std::vector<ref<Expr> > constraints = _data->constraints.getConstraints();

    // We remove constraints that we already have
    if (pathCondition) {
      for (PathCondition *it = pathCondition; it != 0; it = it->cdr()) {
        constraints.erase(
            std::remove(constraints.begin(), constraints.end(), it->car()),
            constraints.end());
      }
    }

    // We copy the remaining constraints
    for (std::vector<ref<Expr> >::iterator it = constraints.begin();
         it != constraints.end(); it++) {
      pathCondition = new PathCondition((*it), pathCondition);
    }
  }

  // Inherit the abstract dependency stack or NULL
  dependency = new Dependency(_parent ? _parent->dependency : 0);
=======
>>>>>>> 22687808
}

ITreeNode::~ITreeNode() {
  // Only delete the path condition if it's not
  // also the parent's path condition
  PathCondition *itEnd = parent ? parent->pathCondition : 0;

  PathCondition *it = pathCondition;
  while (it != itEnd) {
    PathCondition *tmp = it;
    it = it->cdr();
    delete tmp;
  }

  if (dependency)
    delete dependency;
}

unsigned int ITreeNode::getNodeId() {
  return nodeId;
}

std::vector< ref<Expr> > ITreeNode::getInterpolant() const {
  return this->pathCondition->packInterpolant();
}

void ITreeNode::setNodeLocation(unsigned int programPoint) {
  if (this->nodeId == 0)  {
    this->nodeId = programPoint;
  }
}

void ITreeNode::addConstraint(ref<Expr>& constraint) {
  pathCondition = new PathCondition(constraint, pathCondition);
}

void ITreeNode::split(ExecutionState *leftData, ExecutionState *rightData) {
  assert (left == 0 && right == 0);
  leftData->itreeNode = left = new ITreeNode(this, leftData);
  rightData->itreeNode = right = new ITreeNode(this, rightData);
}

std::map< ref<Expr>, PathConditionMarker *> ITreeNode::makeMarkerMap() {
  std::map< ref<Expr>, PathConditionMarker *> result;
  for (PathCondition *it = pathCondition; it != 0; it = it->cdr()) {
      result.insert( std::pair< ref<Expr>, PathConditionMarker *>
	(it->car(), new PathConditionMarker(it)) );
  }
  return result;
}

bool ITreeNode::introducesMarkedConstraint() {
  if (parent != 0 &&
      pathCondition != parent->pathCondition &&
      pathCondition->carInInterpolant()) {
      return true;
  }
  return false;
}

void ITreeNode::executeAbstractDependency(llvm::Instruction *instr) {
  dependency->execute(instr);
}

void ITreeNode::pushAbstractDependencyFrame(llvm::Instruction *site) {
  dependency->bindCallArguments(site);
}

void ITreeNode::popAbstractDependencyFrame(llvm::CallInst *site,
                                           llvm::Instruction *inst) {
  // TODO: This is probably where we should simplify
  // the dependency graph by removing callee values.

  dependency->bindReturnValue(site, inst);
}

void ITreeNode::dump() const {
  llvm::errs() << "\n------------------------- ITree Node --------------------------------\n";
  this->print(llvm::errs());
  llvm::errs() << "\n";
}

void ITreeNode::print(llvm::raw_ostream &stream) const {
  this->print(stream, 0);
}

void ITreeNode::print(llvm::raw_ostream &stream, const unsigned int tab_num) const {
  std::string tabs = makeTabs(tab_num);
  std::string tabs_next = appendTab(tabs);

  stream << tabs << "ITreeNode\n";
  stream << tabs_next << "node Id = " << nodeId << "\n";
  stream << tabs_next << "pathCondition = ";
  if (pathCondition == 0) {
      stream << "NULL";
  } else {
      pathCondition->print(stream);
  }
  stream << "\n";
  stream << tabs_next << "Left:\n";
  if (!left) {
      stream << tabs_next << "NULL\n";
  } else {
      left->print(stream, tab_num + 1);
      stream << "\n";
  }
  stream << tabs_next << "Right:\n";
  if (!right) {
      stream << tabs_next << "NULL\n";
  } else {
      right->print(stream, tab_num + 1);
      stream << "\n";
  }
  if (dependency) {
    stream << tabs_next << "------- Abstract Dependencies ----------\n";
    dependency->print(stream, tab_num + 1);
  }
}<|MERGE_RESOLUTION|>--- conflicted
+++ resolved
@@ -291,34 +291,6 @@
   data(_data) {
 
   pathCondition = (_parent != 0) ? _parent->pathCondition : 0;
-<<<<<<< HEAD
-
-  if (!(_data->constraints.empty())) {
-    // FIXME: Would be good to have something better than
-    // quadratic complexity.
-
-    std::vector<ref<Expr> > constraints = _data->constraints.getConstraints();
-
-    // We remove constraints that we already have
-    if (pathCondition) {
-      for (PathCondition *it = pathCondition; it != 0; it = it->cdr()) {
-        constraints.erase(
-            std::remove(constraints.begin(), constraints.end(), it->car()),
-            constraints.end());
-      }
-    }
-
-    // We copy the remaining constraints
-    for (std::vector<ref<Expr> >::iterator it = constraints.begin();
-         it != constraints.end(); it++) {
-      pathCondition = new PathCondition((*it), pathCondition);
-    }
-  }
-
-  // Inherit the abstract dependency stack or NULL
-  dependency = new Dependency(_parent ? _parent->dependency : 0);
-=======
->>>>>>> 22687808
 }
 
 ITreeNode::~ITreeNode() {
@@ -351,7 +323,7 @@
   }
 }
 
-void ITreeNode::addConstraint(ref<Expr>& constraint) {
+void ITreeNode::addConstraint(ref<Expr> &constraint) {
   pathCondition = new PathCondition(constraint, pathCondition);
 }
 
