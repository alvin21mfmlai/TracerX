--- conflicted
+++ resolved
@@ -67,26 +67,10 @@
 
 /***/
 
-<<<<<<< HEAD
 ExecutionState::ExecutionState(KFunction *kf)
     : pc(kf->instructions), prevPC(pc), queryCost(0.), weight(1), depth(0),
       instsSinceCovNew(0), coveredNew(false), forkDisabled(false), ptreeNode(0),
       itreeNode(new ITreeNode(0, this)) {
-=======
-ExecutionState::ExecutionState(KFunction *kf) :
-    pc(kf->instructions),
-    prevPC(pc),
-
-    queryCost(0.), 
-    weight(1),
-    depth(0),
-
-    instsSinceCovNew(0),
-    coveredNew(false),
-    forkDisabled(false),
-    ptreeNode(0),
-    itreeNode(0) {
->>>>>>> 22687808
   pushFrame(0, kf);
 }
 
